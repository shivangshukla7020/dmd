// REQUIRED_ARGS:
// PERMUTE_ARGS: -mcpu=native -inline -O

version (D_SIMD)
{

import core.simd;
import core.stdc.string;

alias TypeTuple(T...) = T;

/*****************************************/
// https://issues.dlang.org/show_bug.cgi?id=21474

struct along
{
    long[1] arr;
}

int4 to_m128i(along a)
{
    long2 r;
    r[0] = a.arr[0];
    return cast(int4)r;
}

void test21474()
{
    along a;
    a.arr[0] = 0x1234_5678_9ABC_DEF0;
    int4 i4 = to_m128i(a);
    assert(i4[0] == 0x9ABC_DEF0);
    assert(i4[1] == 0x1234_5678);
    assert(i4[2] == 0);
    assert(i4[3] == 0);
}

int4 cmpss_repro(float4 a)
{
    int4 result;
    result.ptr[0] = (1 > a.array[0]) ? -1 : 0;
    return result;
}

/*****************************************/
// https://issues.dlang.org/show_bug.cgi?id=23461

int4 and(int a) { return a && true; }
int4 or(int a) { return a || false; }

void test23461()
{
    int4 x = and(3);
    assert(x.array == [1,1,1,1]);
    x = and(0);
    assert(x.array == [0,0,0,0]);

    x = or(3);
    assert(x.array == [1,1,1,1]);
    x = or(0);
    assert(x.array == [0,0,0,0]);
}

/*****************************************/

version (none)//(D_AVX2)
{
long2 testlt2(long2 x, long2 y) { return x < y; }
long2 testgt2(long2 x, long2 y) { return x > y; }
long2 testge2(long2 x, long2 y) { return x >= y; }
long2 testle2(long2 x, long2 y) { return x <= y; }

void testcmp2()
{
    auto x = testgt2([5L,6L], [4L,6L]);
    assert(x.array == [-1L,0L]);
    x = testlt2([5L,6L], [4L,6L]);
    assert(x.array == [0L,0L]);
    x = testle2([5L,6L], [4L,6L]);
    assert(x.array == [0L,-1L]);
    x = testge2([5L,6L], [4L,6L]);
    assert(x.array == [-1L,-1L]);
}
}
else
{
void testcmp2() { }
}

/*****************************************/

int4 testlt(int4 x, int4 y) { return x < y; }
int4 testgt(int4 x, int4 y) { return x > y; }
int4 testge(int4 x, int4 y) { return x >= y; }
int4 testle(int4 x, int4 y) { return x <= y; }

void testcmp4()
{
    auto x = testgt([5,6,5,6], [4,6,8,7]);
    assert(x.array == [-1,0,0,0]);
    x = testlt([5,6,5,6], [4,6,8,7]);
    assert(x.array == [0,0,-1,-1]);
    x = testle([5,6,5,6], [4,6,8,7]);
    assert(x.array == [0,-1,-1,-1]);
    x = testge([5,6,5,6], [4,6,8,7]);
    assert(x.array == [-1,-1,0,0]);
}

/*****************************************/

short8 testlt(short8 x, short8 y) { return x < y; }
short8 testgt(short8 x, short8 y) { return x > y; }
short8 testge(short8 x, short8 y) { return x >= y; }
short8 testle(short8 x, short8 y) { return x <= y; }

void testcmp8()
{
    auto x = testgt([5,6,5,6,5,6,5,6], [4,6,8,7,4,6,7,8]);
    assert(x.array == [-1,0,0,0, -1,0,0,0]);
    x = testlt([5,6,5,6,5,6,5,6], [4,6,8,7,4,6,7,8]);
    assert(x.array == [0,0,-1,-1, 0,0,-1,-1]);
    x = testle([5,6,5,6,5,6,5,6], [4,6,8,7,4,6,7,8]);
    assert(x.array == [0,-1,-1,-1, 0,-1,-1,-1]);
    x = testge([5,6,5,6,5,6,5,6], [4,6,8,7,4,6,7,8]);
    assert(x.array == [-1,-1,0,0, -1,-1,0,0]);
}

/*****************************************/

byte16 testlt16(byte16 x, byte16 y) { return x < y; }
byte16 testgt16(byte16 x, byte16 y) { return x > y; }
byte16 testge16(byte16 x, byte16 y) { return x >= y; }
byte16 testle16(byte16 x, byte16 y) { return x <= y; }

void testcmp16()
{
    auto x = testgt16([5,6,5,6,5,6,5,6], [4,6,8,7,4,6,7,8]);
    assert(x.array == [-1,0,0,0, -1,0,0,0, 0,0,0,0, 0,0,0,0]);
    x = testlt16([5,6,5,6,5,6,5,6], [4,6,8,7,4,6,7,8]);
    assert(x.array == [0,0,-1,-1, 0,0,-1,-1, 0,0,0,0, 0,0,0,0]);
    x = testle16([5,6,5,6,5,6,5,6], [4,6,8,7,4,6,7,8]);
    assert(x.array == [0,-1,-1,-1, 0,-1,-1,-1, -1,-1,-1,-1, -1,-1,-1,-1]);
    x = testge16([5,6,5,6,5,6,5,6], [4,6,8,7,4,6,7,8]);
    assert(x.array == [-1,-1,0,0, -1,-1,0,0, -1,-1,-1,-1, -1,-1,-1,-1]);
}

/*****************************************/

void testside()
{
    int i;
    int4 e1()
    {
        ++i;
        return [5,6,5,6];
    }
    int4 e2()
    {
        i *= 10;
        return [4,6,7,8];
    }
    assert((e1() < e2()).array == [0,0,-1,-1]);
    assert(i == 10);
}

/*****************************************/

void testeqne()
{
    static int4 testeq(int4 x, int4 y)
    {
        return x == y;
    }

    static int4 testne(int4 x, int4 y)
    {
        return x != y;
    }

    int4 x = [1,2,3,4];
    int4 y = [4,3,2,1];
    int4 t = [-1, -1, -1, -1];
    int4 f = [0,0,0,0];
    int4 z = testeq(x, x);
    assert(x[] == x[]);
    assert(z[] == t[]);
    z = testne(x, x);
    assert(z[] == f[]);
    z = testeq(x, y);
    assert(z[] == f[]);
    z = testne(x, y);
    assert(z[] == t[]);
}

/*****************************************/

int4 testz4() { return [0,0,0,0]; }
int4 testn4() { return [~0,~0,~0,~0]; }

void test2()
{
    assert(testz4().array == [0,0,0,0]);
    assert(testn4().array == [~0,~0,~0,~0]);
}

/*****************************************/

version (D_AVX2)
{
int8 testz8() { return [0,0,0,0,0,0,0,0]; }
int8 testn8() { return [~0,~0,~0,~0,~0,~0,~0,~0]; }

void test3()
{
    assert(testz8().array == [0,0,0,0,0,0,0,0]);
    assert(testn8().array == [~0,~0,~0,~0,~0,~0,~0,~0]);
}
}
else
{
void test3() { }
}

/*****************************************/
// https://issues.dlang.org/show_bug.cgi?id=23462

int4 notMask(int4 a) { return a == 0; }

void test23462()
{
    int4 x = [1,2,3,4];
    x = notMask(x);
    assert(x.array == [0,0,0,0]);
    x = notMask(x);
    assert(x.array == [~0,~0,~0,~0]);
}

/*****************************************/

void testunscmp()
{
    uint4 x = [uint.max,1, 0, uint.max];
    uint4 y = [0,1,1,6];
    uint4 z = x > y;
    assert(z.array == [-1,0,0,-1]);
}

/*****************************************/

float4 testlt(float4 x, float4 y) { return x < y; }
float4 testgt(float4 x, float4 y) { return x > y; }
float4 testge(float4 x, float4 y) { return x >= y; }
float4 testle(float4 x, float4 y) { return x <= y; }

void testflt()
{
    auto x = testgt([5,6,5,6], [4,6,8,7]);
    assert((cast(int4)x).array == [-1,0,0,0]);
    x = testlt([5,6,5,6], [4,6,8,7]);
    assert((cast(int4)x).array == [0,0,-1,-1]);
    x = testle([5,6,5,6], [4,6,8,7]);
    assert((cast(int4)x).array == [0,-1,-1,-1]);
    x = testge([5,6,5,6], [4,6,8,7]);
    assert((cast(int4)x).array == [-1,-1,0,0]);
}

double2 testlt(double2 x, double2 y) { return x < y; }
double2 testgt(double2 x, double2 y) { return x > y; }
double2 testge(double2 x, double2 y) { return x >= y; }
double2 testle(double2 x, double2 y) { return x <= y; }

void testdbl()
{
    auto x = testgt([5.0,6.0], [4.0,6.0]);
    assert((cast(long2)x).array == [-1L,0]);
    x = testlt([5.0,6.0], [4.0,6.0]);
    assert((cast(long2)x).array == [0L,0]);
    x = testle([5.0,6.0], [4.0,6.0]);
    assert((cast(long2)x).array == [0L,-1]);
    x = testge([5.0,6.0], [4.0,6.0]);
    assert((cast(long2)x).array == [-1L,-1]);
}

/*****************************************/

int main()
{
    test21474();
<<<<<<< HEAD
    testcmp2();
    testcmp4();
    testcmp8();
    testcmp16();
    testside();
    testeqne();
    testz4();
    test2();
    test3();
    test23462();
    testunscmp();
    testflt();
    testdbl();
=======
    test23461();
>>>>>>> 2a17f483

    return 0;
}

}
else
{

int main() { return 0; }

}<|MERGE_RESOLUTION|>--- conflicted
+++ resolved
@@ -286,7 +286,7 @@
 int main()
 {
     test21474();
-<<<<<<< HEAD
+    test23461();
     testcmp2();
     testcmp4();
     testcmp8();
@@ -300,9 +300,6 @@
     testunscmp();
     testflt();
     testdbl();
-=======
-    test23461();
->>>>>>> 2a17f483
 
     return 0;
 }
