--- conflicted
+++ resolved
@@ -1,15 +1,5 @@
 // EXTRA_CPP_SOURCES: cpp7925.cpp
 
-<<<<<<< HEAD
-/*
-Exclude -O/-inline due to a codegen bug on OSX:
-https://issues.dlang.org/show_bug.cgi?id=22556
-
-PERMUTE_ARGS(osx): -release -g
-*/
-
-=======
->>>>>>> 5aad1326
 import core.vararg;
 
 extern(C++) class C1
