--- conflicted
+++ resolved
@@ -3470,33 +3470,11 @@
                 auto s2 = scope_.search_correct(ident);
                 // UFCS
                 if (s2 && s2.isFuncDeclaration)
-<<<<<<< HEAD
-=======
                 {
                     if (s2.ident == ident)
                     {
                         errorSupplemental(s2.loc, "cannot call %s `%s` with UFCS because it is not declared at module scope",
-                            s2.kind(), s2.toChars());
-                    }
-                    else
-                        errorSupplemental(s2.loc, "did you mean %s `%s`?",
-                            s2.kind(), s2.toChars());
-                }
-                else if (src.type.ty == Tpointer)
->>>>>>> 1b34fea4
-                {
-                    if (s2.ident == ident)
-                    {
-<<<<<<< HEAD
-                        errorSupplemental(s2.loc, "cannot call %s `%s` with UFCS because it is not declared at module scope",
                             s2.kind(), s2.toErrMsg());
-=======
-                        if (auto s3 = as.search_correct(ident))
-                        {
-                            errorSupplemental(s3.loc, "did you mean %s `%s`?",
-                                s3.kind(), s3.toChars());
-                        }
->>>>>>> 1b34fea4
                     }
                     else
                         errorSupplemental(s2.loc, "did you mean %s `%s`?",
