// Copyright (C) 1985-1998 by Symantec
// Copyright (C) 2000-2011 by Digital Mars
// All Rights Reserved
// http://www.digitalmars.com
// Written by Walter Bright
/*
 * This source file is made available for personal use
 * only. The license is in /dmd/src/dmd/backendlicense.txt
 * or /dm/src/dmd/backendlicense.txt
 * For any other uses, please contact Digital Mars.
 */

#if !SPP

#include        <math.h>
#include        <stdlib.h>
#include        <stdio.h>
#include        <string.h>
#include        <float.h>
#include        <time.h>

#if defined __OpenBSD__
    #include <sys/param.h>
    #if OpenBSD < 201111 // 5.0
        #define HAVE_FENV_H 0
    #else
        #define HAVE_FENV_H 1
    #endif
#elif _MSC_VER
    #define HAVE_FENV_H 0
#else
    #define HAVE_FENV_H 1
#endif

#if HAVE_FENV_H
#include        <fenv.h>
#endif

#if __DMC__
#include        <fp.h>
#endif

#if __FreeBSD__ || __OpenBSD__
#define fmodl fmod
#endif

#include        "cc.h"
#include        "oper.h"                /* OPxxxx definitions           */
#include        "global.h"
#include        "el.h"
#include        "type.h"

#if SCPP
#include        "parser.h"
#include        "cpp.h"
#endif

static char __file__[] = __FILE__;      /* for tassert.h                */
#include        "tassert.h"

extern void error(const char *filename, unsigned linnum, const char *format, ...);

<<<<<<< HEAD
#if linux || __APPLE__ || __FreeBSD__ || __sun
int _status87()
{
    return fetestexcept(FE_ALL_EXCEPT);
}
=======
#if HAVE_FENV_H
    #define HAVE_FLOAT_EXCEPT 1
>>>>>>> bac2ec69

    static int testFE()
    {
        return fetestexcept(FE_ALL_EXCEPT);
    }

    static void clearFE()
    {
        feclearexcept(FE_ALL_EXCEPT);
    }
#elif defined _MSC_VER && TX86
    #define HAVE_FLOAT_EXCEPT 1

    static int testFE()
    {
        return _status87() & 0x3F;
    }

    static void clearFE()
    {
        _clear87();
    }
#else
    #define HAVE_FLOAT_EXCEPT 0
#endif


CEXTERN elem * evalu8(elem *);

/* When this !=0, we do constant folding on floating point constants
 * even if they raise overflow, underflow, invalid, etc. exceptions.
 */

static int ignore_exceptions;

/* When this is !=0, we try to fold out OPsizeof expressions.
 */

static int resolve_sizeof;

/************************************
 * Helper to do % for long doubles.
 */

#if __DMC__
longdouble _modulo(longdouble x, longdouble y)
{   short sw;

    __asm
    {
        fld     tbyte ptr y
        fld     tbyte ptr x             // ST = x, ST1 = y
FM1:    // We don't use fprem1 because for some inexplicable
        // reason we get -5 when we do _modulo(15, 10)
        fprem                           // ST = ST % ST1
        fstsw   word ptr sw
        fwait
        mov     AH,byte ptr sw+1        // get msb of status word in AH
        sahf                            // transfer to flags
        jp      FM1                     // continue till ST < ST1
        fstp    ST(1)                   // leave remainder on stack
    }
}
#endif

/**********************
 * Return boolean result of constant elem.
 */

HINT boolres(elem *e)
{   int b;

    //printf("boolres()\n");
    //elem_print(e);
    elem_debug(e);
//    assert((_status87() & 0x3800) == 0);
    switch (e->Eoper)
    {
        case OPrelconst:
        case OPstring:
            return TRUE;

#if SCPP
        case OPvar:
            assert(CPP && PARSER);
            el_toconst(e);
            assert(e->Eoper == OPconst);
#endif
        case OPconst:
            switch (tybasic(typemask(e)))
            {   case TYchar:
                case TYuchar:
                case TYschar:
                case TYchar16:
                case TYshort:
                case TYushort:
                case TYint:
                case TYuint:
                case TYbool:
                case TYwchar_t:
                case TYenum:
#if !MARS
                case TYmemptr:
#endif
                case TYlong:
                case TYulong:
                case TYdchar:
                case TYllong:
                case TYullong:
#if JHANDLE
                case TYjhandle:
#endif
#if TARGET_SEGMENTED
                case TYsptr:
                case TYcptr:
                case TYhptr:
                case TYfptr:
                case TYvptr:
#endif
                case TYnptr:
                    b = el_tolong(e) != 0;
                    break;
                case TYfloat:
                case TYifloat:
                case TYdouble:
                case TYidouble:
                case TYdouble_alias:
                case TYildouble:
                case TYldouble:
                {   targ_ldouble ld = el_toldouble(e);

                    if (isnan((double)ld))
                        b = 1;
                    else
                        b = (ld != 0);
                    break;
                }
                case TYcfloat:
                    if (isnan(e->EV.Vcfloat.re) || isnan(e->EV.Vcfloat.im))
                        b = 1;
                    else
                        b = e->EV.Vcfloat.re != 0 || e->EV.Vcfloat.im != 0;
                    break;
                case TYcdouble:
                case TYdouble2:
                    if (isnan(e->EV.Vcdouble.re) || isnan(e->EV.Vcdouble.im))
                        b = 1;
                    else
                        b = e->EV.Vcdouble.re != 0 || e->EV.Vcdouble.im != 0;
                    break;
                case TYcldouble:
                    if (isnan(e->EV.Vcldouble.re) || isnan(e->EV.Vcldouble.im))
                        b = 1;
                    else
                        b = e->EV.Vcldouble.re != 0 || e->EV.Vcldouble.im != 0;
                    break;
                case TYstruct:  // happens on syntax error of (struct x)0
#if SCPP
                    assert(errcnt);
#else
                    assert(0);
#endif
                case TYvoid:    /* happens if we get syntax errors or
                                       on RHS of && || expressions */
                    b = 0;
                    break;

                case TYcent:
                case TYucent:
                case TYschar16:
                case TYuchar16:
                case TYshort8:
                case TYushort8:
                case TYlong4:
                case TYulong4:
                case TYllong2:
                case TYullong2:
                    b = e->EV.Vcent.lsw || e->EV.Vcent.msw;
                    break;

                case TYfloat4:
                {   b = 0;
                    targ_float *pf = (targ_float *)&e->EV.Vcent;
                    for (size_t i = 0; i < 4; i++)
                    {
                        if (isnan(pf[i]) || pf[i] != 0)
                        {   b = 1;
                            break;
                        }
                    }
                    break;
                }

                default:
#ifdef DEBUG
                    WRTYxx(typemask(e));
#endif
                    assert(0);
            }
            break;
        default:
            assert(0);
    }
    return b;
}

/***************************
 * Return TRUE if expression will always evaluate to TRUE.
 */

HINT iftrue(elem *e)
{
  while (1)
  {
        assert(e);
        elem_debug(e);
        switch (e->Eoper)
        {       case OPcomma:
                case OPinfo:
                        e = e->E2;
                        break;
                case OPrelconst:
                case OPconst:
                case OPstring:
                        return boolres(e);
                default:
                        return FALSE;
        }
  }
}

/***************************
 * Return TRUE if expression will always evaluate to FALSE.
 */

HINT iffalse(elem *e)
{
        while (1)
        {       assert(e);
                elem_debug(e);
                switch (e->Eoper)
                {       case OPcomma:
                        case OPinfo:
                                e = e->E2;
                                break;
                        case OPconst:
                                return !boolres(e);
                        //case OPstring:
                        //case OPrelconst:
                        default:
                                return FALSE;
                }
        }
}

/******************************
 * Constant fold expression tree.
 * Calculate &symbol and &*e1 if we can.
 */

#if SCPP

elem *poptelem2(elem *e)
{
    // Same as poptelem(), but we ignore floating point exceptions
    ignore_exceptions++;
    e = poptelem(e);
    ignore_exceptions--;
    return e;
}

elem *poptelem3(elem *e)
{
    resolve_sizeof++;
    e = poptelem(e);
    resolve_sizeof--;
    return e;
}

elem *poptelem4(elem *e)
{
    resolve_sizeof++;
    ignore_exceptions++;
    e = poptelem(e);
    ignore_exceptions--;
    resolve_sizeof--;
    return e;
}

elem *poptelem(elem *e)
{
    elem *e1,*e2;
    unsigned op;

    //dbg_printf("poptelem(e = %p)\n", e); elem_print(e);
#ifdef DEBUG
    assert(PARSER);
    assert(e && e->ET);

    if (controlc_saw)
        exit(1);
//    static int xxx; if (++xxx == 1000) *(char *)0 = 0;
#endif
    elem_debug(e);
    type_debug(e->ET);

    op = e->Eoper;

#ifdef DEBUG
    if (OTunary(op))
        assert(!e->E2 || op == OPinfo);
#endif

    switch (op)
    {
        case OPvar:
            if (CPP && e->EV.sp.Vsym->Sflags & SFLvalue)
                el_toconst(e);
            break;

        case OPsizeof:
            if (resolve_sizeof)
            {
                e->Eoper = OPconst;
                e->EV.Vlong = type_size(e->EV.sp.Vsym->Stype);
            }
            break;

        case OPconst:
        case OPrelconst:
        case OPstring:
            break;

        case OPaddr:
            e1 = e->E1;
            if (e1->Eoper == OPvar)
                goto L3;
            e->E1 = e1 = poptelem(e1);
            if (e1->Eoper == OPind)     /* if &*exp                     */
            {   type *t;

            L6:
                t = e->ET;
                e1->E1 = cast(e1->E1,t);
                e = selecte1(selecte1(e,t),t);
            }
            else if (e1->Eoper == OPvar)
            {   /* convert &var to relconst     */
            L3:
                e = selecte1(e,e->ET);
                e->Eoper = OPrelconst;
                // If this is an address of a function template,
                // try to expand the template if it's got an explicit
                // parameter list.
                if (e->PEFflags & PEFtemplate_id)
                {   symbol *s;

                    s = e->EV.sp.Vsym;
                    s = cpp_lookformatch(s, NULL, NULL,NULL,NULL,NULL,
                            e->EV.sp.spu.Vtal, 1|8, NULL, NULL);
                    if (s)
                    {
                        e->EV.sp.Vsym = s;
                        param_free(&e->EV.sp.spu.Vtal);
                        e->PEFflags &= ~PEFtemplate_id;
                        type_settype(&e->ET, newpointer(s->Stype));
                    }
                }
            }
            break;
        case OPind:
            e->E1 = e1 = poptelem(e->E1);
            if (e1->Eoper == OPrelconst)
            {   /* convert *(&var) to var       */

                e = selecte1(e,e->ET);
                e->Eoper = OPvar;
            }
            break;
#if TARGET_SEGMENTED
        case OPnp_fp:
            e->E1 = e1 = poptelem(e->E1);
            // If casting a non-NULL constant pointer
            if (e1->Eoper == OPconst && el_tolong(e1) != 0)
                break;
            goto L5;
        case OPoffset:
            e->E1 = e1 = poptelem(e->E1);
            if (e1->Eoper == OPnp_fp)
                goto L6;
            goto L5;
#endif
        case OP32_16:
            e->E1 = e1 = poptelem(e->E1);
        L5:
            if (e1->Eoper == OPrelconst || e1->Eoper == OPstring)
                e = selecte1(e,e->ET);
            else
                goto eval;
            break;
        case OPandand:
            e->E1 = e1 = poptelem(e->E1);
            if (iffalse(e1))
                goto L2;
            else
                goto def;
        case OPoror:
            e->E1 = e1 = poptelem(e->E1);
            if (iftrue(e1))
            {
            L2: el_free(e->E2);
                e->E2 = NULL;
                e->Eoper = OPbool;
                e = poptelem(e);
            }
            else
                goto def;
            break;
        case OPcond:
            e->E1 = e1 = poptelem(e->E1);
            if (e1->Eoper == OPconst)
            {
                e2 = e->E2;
                type_free(e->ET);
                if (boolres(e1))
                {   el_copy(e,e2->E1);
                    e2->E1->Eoper = OPunde;
                    e2->E1->ET = NULL;
                    e2->E1->E1 = NULL;
                    e2->E1->E2 = NULL;
                    el_free(e2->E1);
                    e2->E1 = NULL;
                }
                else
                {   el_copy(e,e2->E2);
                    e2->E2->Eoper = OPunde;
                    e2->E2->ET = NULL;
                    e2->E2->E1 = NULL;
                    e2->E2->E2 = NULL;
                    el_free(e2->E2);
                    e2->E2 = NULL;
                }
                el_free(e2);
                el_free(e1);
                e = poptelem(e);
            }
            else
                goto def;
            break;
        case OPadd:
            e->E1 = e1 = poptelem(e->E1);
            e->E2 = e2 = poptelem(e->E2);
            if (e1->Eoper == OPconst)
            {   /* swap leaves */
                e->E1 = e2;
                e2 = e->E2 = e1;
                e1 = e->E1;
            }
            goto L4;
        case OPmin:
            e->E1 = e1 = poptelem(e->E1);
            e->E2 = e2 = poptelem(e->E2);
        L4:
            if (e1->Eoper == OPrelconst || e1->Eoper == OPstring)
            {
                if (e2->Eoper == OPconst)
                {   targ_int i = e2->EV.Vint;

#if TARGET_LINUX || TARGET_OSX || TARGET_FREEBSD || TARGET_OPENBSD || TARGET_SOLARIS
                    if (i && e1->EV.sp.Vsym->Sfl == FLgot)
                        break;
#endif
                    if (e->Eoper == OPmin)
                        i = -i;
                    e1->EV.sp.Voffset += i;
                    e = selecte1(e,e->ET);
                    break;
                }
            }
            goto eval;
        default:
            if (OTleaf(op))
                goto ret;
            e->E1 = poptelem(e->E1);
        def:
            if (OTbinary(op))           // if binary node
            {
                e->E2 = poptelem(e->E2);
            }
        eval:
            e = evalu8(e);
            break;
    }
ret:
    return e;
}

/********************
 * Select E1 leaf of e, and give it type t.
 */

elem *selecte1(elem *e,type *t)
{       elem *e1;

        elem_debug(e);
        assert(EOP(e));
        e1 = e->E1;
        el_settype(e1,t);
        e->E1 = NULL;
        el_free(e);
        return e1;
}

#endif

/******************************
 * Evaluate a node with only constants as leaves.
 * Return with the result.
 */

elem * evalu8(elem *e)
{   elem *e1,*e2;
    tym_t tym,tym2,uns;
    unsigned op;
    targ_int i1,i2;
    int i;
    targ_llong l1,l2;
    targ_ldouble d1,d2;
    elem esave;

//    assert((_status87() & 0x3800) == 0);
    assert(e && EOP(e));
    op = e->Eoper;
    elem_debug(e);
    e1 = e->E1;

    //printf("evalu8(): "); elem_print(e);
    elem_debug(e1);
    if (e1->Eoper == OPconst && !tyvector(e1->Ety))
    {
        tym2 = 0;
        e2 = NULL;
        if (EBIN(e))
        {   e2 = e->E2;
            elem_debug(e2);
            if (e2->Eoper == OPconst && !tyvector(e2->Ety))
            {
                i2 = l2 = el_tolong(e2);
                d2 = el_toldouble(e2);
            }
            else
                return e;
            tym2 = tybasic(typemask(e2));
        }
        else
        {
            tym2 = 0;
            e2 = NULL;
            i2 = 0;             // not used, but static analyzer complains
            l2 = 0;             // "
            d2 = 0;             // "
        }
        i1 = l1 = el_tolong(e1);
        d1 = el_toldouble(e1);
        tym = tybasic(typemask(e1));    /* type of op is type of left child */

#if TARGET_SEGMENTED && SCPP
        // Huge pointers are always evaluated at runtime
        if (tym == TYhptr && (l1 != 0 || l2 != 0))
            return e;
#endif
        esave = *e;
#if HAVE_FLOAT_EXCEPT
        clearFE();
#endif
    }
    else
        return e;

    /* if left or right leaf is unsigned, this is an unsigned operation */
    uns = tyuns(tym) | tyuns(tym2);

  /*elem_print(e);*/
  /*dbg_printf("x%lx ",l1); WROP(op); dbg_printf("x%lx = ",l2);*/
#if 0
  if (0 && e2)
  {
      dbg_printf("d1 = %Lg, d2 = %Lg, op = %d, OPne = %d, tym = x%lx\n",d1,d2,op,OPne,tym);
      dbg_printf("tym1 = x%lx, tym2 = x%lx, e2 = %g\n",tym,tym2,e2->EV.Vdouble);

      union eve u;
      dbg_printf("d1 = x%16llx\n", (u.Vldouble = d1, u.Vullong));
      dbg_printf("d2 = x%16llx\n", (u.Vldouble = d2, u.Vullong));
  }
#endif
  i = 0;
  switch (op)
  {
    case OPadd:
        switch (tym)
        {
            case TYfloat:
                switch (tym2)
                {
                    case TYfloat:
                        e->EV.Vfloat = e1->EV.Vfloat + e2->EV.Vfloat;
                        break;
                    case TYifloat:
                        e->EV.Vcfloat.re = e1->EV.Vfloat;
                        e->EV.Vcfloat.im = e2->EV.Vfloat;
                        break;
                    case TYcfloat:
                        e->EV.Vcfloat.re = e1->EV.Vfloat + e2->EV.Vcfloat.re;
                        e->EV.Vcfloat.im = 0             + e2->EV.Vcfloat.im;
                        break;
                    default:
                        assert(0);
                }
                break;
            case TYdouble:
            case TYdouble_alias:
                switch (tym2)
                {
                    case TYdouble:
                    case TYdouble_alias:
                            e->EV.Vdouble = e1->EV.Vdouble + e2->EV.Vdouble;
                        break;
                    case TYidouble:
                        e->EV.Vcdouble.re = e1->EV.Vdouble;
                        e->EV.Vcdouble.im = e2->EV.Vdouble;
                        break;
                    case TYcdouble:
                        e->EV.Vcdouble.re = e1->EV.Vdouble + e2->EV.Vcdouble.re;
                        e->EV.Vcdouble.im = 0              + e2->EV.Vcdouble.im;
                        break;
                    default:
                        assert(0);
                }
                break;
            case TYldouble:
                switch (tym2)
                {
                    case TYldouble:
                        e->EV.Vldouble = d1 + d2;
                        break;
                    case TYildouble:
                        e->EV.Vcldouble.re = d1;
                        e->EV.Vcldouble.im = d2;
                        break;
                    case TYcldouble:
                        e->EV.Vcldouble.re = d1 + e2->EV.Vcldouble.re;
                        e->EV.Vcldouble.im = 0  + e2->EV.Vcldouble.im;
                        break;
                    default:
                        assert(0);
                }
                break;
            case TYifloat:
                switch (tym2)
                {
                    case TYfloat:
                        e->EV.Vcfloat.re = e2->EV.Vfloat;
                        e->EV.Vcfloat.im = e1->EV.Vfloat;
                        break;
                    case TYifloat:
                        e->EV.Vfloat = e1->EV.Vfloat + e2->EV.Vfloat;
                        break;
                    case TYcfloat:
                        e->EV.Vcfloat.re = 0             + e2->EV.Vcfloat.re;
                        e->EV.Vcfloat.im = e1->EV.Vfloat + e2->EV.Vcfloat.im;
                        break;
                    default:
                        assert(0);
                }
                break;
            case TYidouble:
                switch (tym2)
                {
                    case TYdouble:
                        e->EV.Vcdouble.re = e2->EV.Vdouble;
                        e->EV.Vcdouble.im = e1->EV.Vdouble;
                        break;
                    case TYidouble:
                        e->EV.Vdouble = e1->EV.Vdouble + e2->EV.Vdouble;
                        break;
                    case TYcdouble:
                        e->EV.Vcdouble.re = 0              + e2->EV.Vcdouble.re;
                        e->EV.Vcdouble.im = e1->EV.Vdouble + e2->EV.Vcdouble.im;
                        break;
                    default:
                        assert(0);
                }
                break;
            case TYildouble:
                switch (tym2)
                {
                    case TYldouble:
                        e->EV.Vcldouble.re = d2;
                        e->EV.Vcldouble.im = d1;
                        break;
                    case TYildouble:
                        e->EV.Vldouble = d1 + d2;
                        break;
                    case TYcldouble:
                        e->EV.Vcldouble.re = 0  + e2->EV.Vcldouble.re;
                        e->EV.Vcldouble.im = d1 + e2->EV.Vcldouble.im;
                        break;
                    default:
                        assert(0);
                }
                break;
            case TYcfloat:
                switch (tym2)
                {
                    case TYfloat:
                        e->EV.Vcfloat.re = e1->EV.Vcfloat.re + e2->EV.Vfloat;
                        e->EV.Vcfloat.im = e1->EV.Vcfloat.im;
                        break;
                    case TYifloat:
                        e->EV.Vcfloat.re = e1->EV.Vcfloat.re;
                        e->EV.Vcfloat.im = e1->EV.Vcfloat.im + e2->EV.Vfloat;
                        break;
                    case TYcfloat:
                        e->EV.Vcfloat.re = e1->EV.Vcfloat.re + e2->EV.Vcfloat.re;
                        e->EV.Vcfloat.im = e1->EV.Vcfloat.im + e2->EV.Vcfloat.im;
                        break;
                    default:
                        assert(0);
                }
                break;
            case TYcdouble:
                switch (tym2)
                {
                    case TYdouble:
                        e->EV.Vcdouble.re = e1->EV.Vcdouble.re + e2->EV.Vdouble;
                        e->EV.Vcdouble.im = e1->EV.Vcdouble.im;
                        break;
                    case TYidouble:
                        e->EV.Vcdouble.re = e1->EV.Vcdouble.re;
                        e->EV.Vcdouble.im = e1->EV.Vcdouble.im + e2->EV.Vdouble;
                        break;
                    case TYcdouble:
                        e->EV.Vcdouble.re = e1->EV.Vcdouble.re + e2->EV.Vcdouble.re;
                        e->EV.Vcdouble.im = e1->EV.Vcdouble.im + e2->EV.Vcdouble.im;
                        break;
                    default:
                        assert(0);
                }
                break;
            case TYcldouble:
                switch (tym2)
                {
                    case TYldouble:
                        e->EV.Vcldouble.re = e1->EV.Vcldouble.re + d2;
                        e->EV.Vcldouble.im = e1->EV.Vcldouble.im;
                        break;
                    case TYildouble:
                        e->EV.Vcldouble.re = e1->EV.Vcldouble.re;
                        e->EV.Vcldouble.im = e1->EV.Vcldouble.im + d2;
                        break;
                    case TYcldouble:
                        e->EV.Vcldouble.re = e1->EV.Vcldouble.re + e2->EV.Vcldouble.re;
                        e->EV.Vcldouble.im = e1->EV.Vcldouble.im + e2->EV.Vcldouble.im;
                        break;
                    default:
                        assert(0);
                }
                break;

            default:
#if TARGET_SEGMENTED
                if (intsize == 2)
                {   if (tyfv(tym))
                        e->EV.Vlong = (l1 & 0xFFFF0000) |
                            (targ_ushort) ((targ_ushort) l1 + i2);
                    else if (tyfv(tym2))
                        e->EV.Vlong = (l2 & 0xFFFF0000) |
                            (targ_ushort) (i1 + (targ_ushort) l2);
                    else if (tyintegral(tym) || typtr(tym))
                        e->EV.Vllong = l1 + l2;
                    else
                        assert(0);
                }
                else
#endif
                if (tyintegral(tym) || typtr(tym))
                    e->EV.Vllong = l1 + l2;
                else
                    assert(0);
                break;
        }
        break;

    case OPmin:
        switch (tym)
        {
            case TYfloat:
                switch (tym2)
                {
                    case TYfloat:
                        e->EV.Vfloat = e1->EV.Vfloat - e2->EV.Vfloat;
                        break;
                    case TYifloat:
                        e->EV.Vcfloat.re =  e1->EV.Vfloat;
                        e->EV.Vcfloat.im = -e2->EV.Vfloat;
                        break;
                    case TYcfloat:
                        e->EV.Vcfloat.re = e1->EV.Vfloat - e2->EV.Vcfloat.re;
                        e->EV.Vcfloat.im = 0             - e2->EV.Vcfloat.im;
                        break;
                    default:
                        assert(0);
                }
                break;
            case TYdouble:
            case TYdouble_alias:
                switch (tym2)
                {
                    case TYdouble:
                    case TYdouble_alias:
                        e->EV.Vdouble = e1->EV.Vdouble - e2->EV.Vdouble;
                        break;
                    case TYidouble:
                        e->EV.Vcdouble.re =  e1->EV.Vdouble;
                        e->EV.Vcdouble.im = -e2->EV.Vdouble;
                        break;
                    case TYcdouble:
                        e->EV.Vcdouble.re = e1->EV.Vdouble - e2->EV.Vcdouble.re;
                        e->EV.Vcdouble.im = 0              - e2->EV.Vcdouble.im;
                        break;
                    default:
                        assert(0);
                }
                break;
            case TYldouble:
                switch (tym2)
                {
                    case TYldouble:
                        e->EV.Vldouble = d1 - d2;
                        break;
                    case TYildouble:
                        e->EV.Vcldouble.re =  d1;
                        e->EV.Vcldouble.im = -d2;
                        break;
                    case TYcldouble:
                        e->EV.Vcldouble.re = d1 - e2->EV.Vcldouble.re;
                        e->EV.Vcldouble.im = 0  - e2->EV.Vcldouble.im;
                        break;
                    default:
                        assert(0);
                }
                break;
            case TYifloat:
                switch (tym2)
                {
                    case TYfloat:
                        e->EV.Vcfloat.re = -e2->EV.Vfloat;
                        e->EV.Vcfloat.im =  e1->EV.Vfloat;
                        break;
                    case TYifloat:
                        e->EV.Vfloat = e1->EV.Vfloat - e2->EV.Vfloat;
                        break;
                    case TYcfloat:
                        e->EV.Vcfloat.re = 0             - e2->EV.Vcfloat.re;
                        e->EV.Vcfloat.im = e1->EV.Vfloat - e2->EV.Vcfloat.im;
                        break;
                    default:
                        assert(0);
                }
                break;
            case TYidouble:
                switch (tym2)
                {
                    case TYdouble:
                        e->EV.Vcdouble.re = -e2->EV.Vdouble;
                        e->EV.Vcdouble.im =  e1->EV.Vdouble;
                        break;
                    case TYidouble:
                        e->EV.Vdouble = e1->EV.Vdouble - e2->EV.Vdouble;
                        break;
                    case TYcdouble:
                        e->EV.Vcdouble.re = 0              - e2->EV.Vcdouble.re;
                        e->EV.Vcdouble.im = e1->EV.Vdouble - e2->EV.Vcdouble.im;
                        break;
                    default:
                        assert(0);
                }
                break;
            case TYildouble:
                switch (tym2)
                {
                    case TYldouble:
                        e->EV.Vcldouble.re = -d2;
                        e->EV.Vcldouble.im =  d1;
                        break;
                    case TYildouble:
                        e->EV.Vldouble = d1 - d2;
                        break;
                    case TYcldouble:
                        e->EV.Vcldouble.re = 0  - e2->EV.Vcldouble.re;
                        e->EV.Vcldouble.im = d1 - e2->EV.Vcldouble.im;
                        break;
                    default:
                        assert(0);
                }
                break;
            case TYcfloat:
                switch (tym2)
                {
                    case TYfloat:
                        e->EV.Vcfloat.re = e1->EV.Vcfloat.re - e2->EV.Vfloat;
                        e->EV.Vcfloat.im = e1->EV.Vcfloat.im;
                        break;
                    case TYifloat:
                        e->EV.Vcfloat.re = e1->EV.Vcfloat.re;
                        e->EV.Vcfloat.im = e1->EV.Vcfloat.im - e2->EV.Vfloat;
                        break;
                    case TYcfloat:
                        e->EV.Vcfloat.re = e1->EV.Vcfloat.re - e2->EV.Vcfloat.re;
                        e->EV.Vcfloat.im = e1->EV.Vcfloat.im - e2->EV.Vcfloat.im;
                        break;
                    default:
                        assert(0);
                }
                break;
            case TYcdouble:
                switch (tym2)
                {
                    case TYdouble:
                        e->EV.Vcdouble.re = e1->EV.Vcdouble.re - e2->EV.Vdouble;
                        e->EV.Vcdouble.im = e1->EV.Vcdouble.im;
                        break;
                    case TYidouble:
                        e->EV.Vcdouble.re = e1->EV.Vcdouble.re;
                        e->EV.Vcdouble.im = e1->EV.Vcdouble.im - e2->EV.Vdouble;
                        break;
                    case TYcdouble:
                        e->EV.Vcdouble.re = e1->EV.Vcdouble.re - e2->EV.Vcdouble.re;
                        e->EV.Vcdouble.im = e1->EV.Vcdouble.im - e2->EV.Vcdouble.im;
                        break;
                    default:
                        assert(0);
                }
                break;
            case TYcldouble:
                switch (tym2)
                {
                    case TYldouble:
                        e->EV.Vcldouble.re = e1->EV.Vcldouble.re - d2;
                        e->EV.Vcldouble.im = e1->EV.Vcldouble.im;
                        break;
                    case TYildouble:
                        e->EV.Vcldouble.re = e1->EV.Vcldouble.re;
                        e->EV.Vcldouble.im = e1->EV.Vcldouble.im - d2;
                        break;
                    case TYcldouble:
                        e->EV.Vcldouble.re = e1->EV.Vcldouble.re - e2->EV.Vcldouble.re;
                        e->EV.Vcldouble.im = e1->EV.Vcldouble.im - e2->EV.Vcldouble.im;
                        break;
                    default:
                        assert(0);
                }
                break;

            default:
#if TARGET_SEGMENTED
                if (intsize == 2 &&
                    tyfv(tym) && tysize[tym2] == 2)
                    e->EV.Vllong = (l1 & 0xFFFF0000) |
                        (targ_ushort) ((targ_ushort) l1 - i2);
                else
#endif
                if (tyintegral(tym) || typtr(tym))
                    e->EV.Vllong = l1 - l2;
                else
                    assert(0);
                break;
        }
        break;
    case OPmul:
        if (tyintegral(tym) || typtr(tym))
            e->EV.Vllong = l1 * l2;
        else
        {   switch (tym)
            {
                case TYfloat:
                    switch (tym2)
                    {
                        case TYfloat:
                        case TYifloat:
                            e->EV.Vfloat = e1->EV.Vfloat * e2->EV.Vfloat;
                            break;
                        case TYcfloat:
                            e->EV.Vcfloat.re = e1->EV.Vfloat * e2->EV.Vcfloat.re;
                            e->EV.Vcfloat.im = e1->EV.Vfloat * e2->EV.Vcfloat.im;
                            break;
                        default:
                            assert(0);
                    }
                    break;
                case TYdouble:
                case TYdouble_alias:
                    switch (tym2)
                    {
                        case TYdouble:
                        case TYdouble_alias:
                        case TYidouble:
                            e->EV.Vdouble = e1->EV.Vdouble * e2->EV.Vdouble;
                            break;
                        case TYcdouble:
                            e->EV.Vcdouble.re = e1->EV.Vdouble * e2->EV.Vcdouble.re;
                            e->EV.Vcdouble.im = e1->EV.Vdouble * e2->EV.Vcdouble.im;
                            break;
                        default:
                            assert(0);
                    }
                    break;
                case TYldouble:
                    switch (tym2)
                    {
                        case TYldouble:
                        case TYildouble:
                            e->EV.Vldouble = d1 * d2;
                            break;
                        case TYcldouble:
                            e->EV.Vcldouble.re = d1 * e2->EV.Vcldouble.re;
                            e->EV.Vcldouble.im = d1 * e2->EV.Vcldouble.im;
                            break;
                        default:
                            assert(0);
                    }
                    break;
                case TYifloat:
                    switch (tym2)
                    {
                        case TYfloat:
                            e->EV.Vfloat = e1->EV.Vfloat * e2->EV.Vfloat;
                            break;
                        case TYifloat:
                            e->EV.Vfloat = -e1->EV.Vfloat * e2->EV.Vfloat;
                            break;
                        case TYcfloat:
                            e->EV.Vcfloat.re = -e1->EV.Vfloat * e2->EV.Vcfloat.im;
                            e->EV.Vcfloat.im =  e1->EV.Vfloat * e2->EV.Vcfloat.re;
                            break;
                        default:
                            assert(0);
                    }
                    break;
                case TYidouble:
                    switch (tym2)
                    {
                        case TYdouble:
                            e->EV.Vdouble = e1->EV.Vdouble * e2->EV.Vdouble;
                            break;
                        case TYidouble:
                            e->EV.Vdouble = -e1->EV.Vdouble * e2->EV.Vdouble;
                            break;
                        case TYcdouble:
                            e->EV.Vcdouble.re = -e1->EV.Vdouble * e2->EV.Vcdouble.im;
                            e->EV.Vcdouble.im =  e1->EV.Vdouble * e2->EV.Vcdouble.re;
                            break;
                        default:
                            assert(0);
                    }
                    break;
                case TYildouble:
                    switch (tym2)
                    {
                        case TYldouble:
                            e->EV.Vldouble = d1 * d2;
                            break;
                        case TYildouble:
                            e->EV.Vldouble = -d1 * d2;
                            break;
                        case TYcldouble:
                            e->EV.Vcldouble.re = -d1 * e2->EV.Vcldouble.im;
                            e->EV.Vcldouble.im =  d1 * e2->EV.Vcldouble.re;
                            break;
                        default:
                            assert(0);
                    }
                    break;
                case TYcfloat:
                    switch (tym2)
                    {
                        case TYfloat:
                            e->EV.Vcfloat.re = e1->EV.Vcfloat.re * e2->EV.Vfloat;
                            e->EV.Vcfloat.im = e1->EV.Vcfloat.im * e2->EV.Vfloat;
                            break;
                        case TYifloat:
                            e->EV.Vcfloat.re = -e1->EV.Vcfloat.im * e2->EV.Vfloat;
                            e->EV.Vcfloat.im =  e1->EV.Vcfloat.re * e2->EV.Vfloat;
                            break;
                        case TYcfloat:
                            e->EV.Vcfloat = Complex_f::mul(e1->EV.Vcfloat, e2->EV.Vcfloat);
                            break;
                        default:
                            assert(0);
                    }
                    break;
                case TYcdouble:
                    switch (tym2)
                    {
                        case TYdouble:
                            e->EV.Vcdouble.re = e1->EV.Vcdouble.re * e2->EV.Vdouble;
                            e->EV.Vcdouble.im = e1->EV.Vcdouble.im * e2->EV.Vdouble;
                            break;
                        case TYidouble:
                            e->EV.Vcdouble.re = -e1->EV.Vcdouble.im * e2->EV.Vdouble;
                            e->EV.Vcdouble.im =  e1->EV.Vcdouble.re * e2->EV.Vdouble;
                            break;
                        case TYcdouble:
                            e->EV.Vcdouble = Complex_d::mul(e1->EV.Vcdouble, e2->EV.Vcdouble);
                            break;
                        default:
                            assert(0);
                    }
                    break;
                case TYcldouble:
                    switch (tym2)
                    {
                        case TYldouble:
                            e->EV.Vcldouble.re = e1->EV.Vcldouble.re * d2;
                            e->EV.Vcldouble.im = e1->EV.Vcldouble.im * d2;
                            break;
                        case TYildouble:
                            e->EV.Vcldouble.re = -e1->EV.Vcldouble.im * d2;
                            e->EV.Vcldouble.im =  e1->EV.Vcldouble.re * d2;
                            break;
                        case TYcldouble:
                            e->EV.Vcldouble = Complex_ld::mul(e1->EV.Vcldouble, e2->EV.Vcldouble);
                            break;
                        default:
                            assert(0);
                    }
                    break;
                default:
#ifdef DEBUG
                    dbg_printf("tym = x%x\n",tym);
                    elem_print(e);
#endif
                    assert(0);
            }
        }
        break;
    case OPdiv:
        if (!boolres(e2))                       // divide by 0
        {
#if SCPP
            if (!tyfloating(tym))
#endif
                goto div0;
        }
        if (uns)
            e->EV.Vullong = ((targ_ullong) l1) / ((targ_ullong) l2);
        else
        {   switch (tym)
            {
                case TYfloat:
                    switch (tym2)
                    {
                        case TYfloat:
                            e->EV.Vfloat = e1->EV.Vfloat / e2->EV.Vfloat;
                            break;
                        case TYifloat:
                            e->EV.Vfloat = -e1->EV.Vfloat / e2->EV.Vfloat;
                            break;
                        case TYcfloat:
                            e->EV.Vcfloat.re = d1;
                            e->EV.Vcfloat.im = 0;
                            e->EV.Vcfloat = Complex_f::div(e->EV.Vcfloat, e2->EV.Vcfloat);
                            break;
                        default:
                            assert(0);
                    }
                    break;
                case TYdouble:
                case TYdouble_alias:
                    switch (tym2)
                    {
                        case TYdouble:
                        case TYdouble_alias:
                            e->EV.Vdouble = e1->EV.Vdouble / e2->EV.Vdouble;
                            break;
                        case TYidouble:
                            e->EV.Vdouble = -e1->EV.Vdouble / e2->EV.Vdouble;
                            break;
                        case TYcdouble:
                            e->EV.Vcdouble.re = d1;
                            e->EV.Vcdouble.im = 0;
                            e->EV.Vcdouble = Complex_d::div(e->EV.Vcdouble, e2->EV.Vcdouble);
                            break;
                        default:
                            assert(0);
                    }
                    break;
                case TYldouble:
                    switch (tym2)
                    {
                        case TYldouble:
                            e->EV.Vldouble = d1 / d2;
                            break;
                        case TYildouble:
                            e->EV.Vldouble = -d1 / d2;
                            break;
                        case TYcldouble:
                            e->EV.Vcldouble.re = d1;
                            e->EV.Vcldouble.im = 0;
                            e->EV.Vcldouble = Complex_ld::div(e->EV.Vcldouble, e2->EV.Vcldouble);
                            break;
                        default:
                            assert(0);
                    }
                    break;
                case TYifloat:
                    switch (tym2)
                    {
                        case TYfloat:
                        case TYifloat:
                            e->EV.Vfloat = e1->EV.Vfloat / e2->EV.Vfloat;
                            break;
                        case TYcfloat:
                            e->EV.Vcfloat.re = 0;
                            e->EV.Vcfloat.im = e1->EV.Vfloat;
                            e->EV.Vcfloat = Complex_f::div(e->EV.Vcfloat, e2->EV.Vcfloat);
                            break;
                        default:
                            assert(0);
                    }
                    break;
                case TYidouble:
                    switch (tym2)
                    {
                        case TYdouble:
                        case TYidouble:
                            e->EV.Vdouble = e1->EV.Vdouble / e2->EV.Vdouble;
                            break;
                        case TYcdouble:
                            e->EV.Vcdouble.re = 0;
                            e->EV.Vcdouble.im = e1->EV.Vdouble;
                            e->EV.Vcdouble = Complex_d::div(e->EV.Vcdouble, e2->EV.Vcdouble);
                            break;
                        default:
                            assert(0);
                    }
                    break;
                case TYildouble:
                    switch (tym2)
                    {
                        case TYldouble:
                        case TYildouble:
                            e->EV.Vldouble = d1 / d2;
                            break;
                        case TYcldouble:
                            e->EV.Vcldouble.re = 0;
                            e->EV.Vcldouble.im = d1;
                            e->EV.Vcldouble = Complex_ld::div(e->EV.Vcldouble, e2->EV.Vcldouble);
                            break;
                        default:
                            assert(0);
                    }
                    break;
                case TYcfloat:
                    switch (tym2)
                    {
                        case TYfloat:
                            e->EV.Vcfloat.re = e1->EV.Vcfloat.re / e2->EV.Vfloat;
                            e->EV.Vcfloat.im = e1->EV.Vcfloat.im / e2->EV.Vfloat;
                            break;
                        case TYifloat:
                            e->EV.Vcfloat.re =  e1->EV.Vcfloat.im / e2->EV.Vfloat;
                            e->EV.Vcfloat.im = -e1->EV.Vcfloat.re / e2->EV.Vfloat;
                            break;
                        case TYcfloat:
                            e->EV.Vcfloat = Complex_f::div(e1->EV.Vcfloat, e2->EV.Vcfloat);
                            break;
                        default:
                            assert(0);
                    }
                    break;
                case TYcdouble:
                    switch (tym2)
                    {
                        case TYdouble:
                            e->EV.Vcdouble.re = e1->EV.Vcdouble.re / e2->EV.Vdouble;
                            e->EV.Vcdouble.im = e1->EV.Vcdouble.im / e2->EV.Vdouble;
                            break;
                        case TYidouble:
                            e->EV.Vcdouble.re =  e1->EV.Vcdouble.im / e2->EV.Vdouble;
                            e->EV.Vcdouble.im = -e1->EV.Vcdouble.re / e2->EV.Vdouble;
                            break;
                        case TYcdouble:
                            e->EV.Vcdouble = Complex_d::div(e1->EV.Vcdouble, e2->EV.Vcdouble);
                            break;
                        default:
                            assert(0);
                    }
                    break;
                case TYcldouble:
                    switch (tym2)
                    {
                        case TYldouble:
                            e->EV.Vcldouble.re = e1->EV.Vcldouble.re / d2;
                            e->EV.Vcldouble.im = e1->EV.Vcldouble.im / d2;
                            break;
                        case TYildouble:
                            e->EV.Vcldouble.re =  e1->EV.Vcldouble.im / d2;
                            e->EV.Vcldouble.im = -e1->EV.Vcldouble.re / d2;
                            break;
                        case TYcldouble:
                            e->EV.Vcldouble = Complex_ld::div(e1->EV.Vcldouble, e2->EV.Vcldouble);
                            break;
                        default:
                            assert(0);
                    }
                    break;
                default:
                    e->EV.Vllong = l1 / l2;
                    break;
            }
        }
        break;
    case OPmod:
        if (!boolres(e2))
        {
            div0:
#if SCPP
                synerr(EM_divby0);
#else // MARS
                //error(e->Esrcpos.Sfilename, e->Esrcpos.Slinnum, "divide by zero");
#endif
                break;
        }
        if (uns)
            e->EV.Vullong = ((targ_ullong) l1) % ((targ_ullong) l2);
        else
        {
            // BUG: what do we do for imaginary, complex?
            switch (tym)
            {   case TYdouble:
                case TYidouble:
                case TYdouble_alias:
                    e->EV.Vdouble = fmod(e1->EV.Vdouble,e2->EV.Vdouble);
                    break;
                case TYfloat:
                case TYifloat:
                    e->EV.Vfloat = fmodf(e1->EV.Vfloat,e2->EV.Vfloat);
                    break;
                case TYldouble:
                case TYildouble:
#if __DMC__
                    e->EV.Vldouble = _modulo(d1, d2);
#else
                    e->EV.Vldouble = fmodl(d1, d2);
#endif
                    break;
                case TYcfloat:
                    switch (tym2)
                    {
                        case TYfloat:
                        case TYifloat:
                            e->EV.Vcfloat.re = fmodf(e1->EV.Vcfloat.re, e2->EV.Vfloat);
                            e->EV.Vcfloat.im = fmodf(e1->EV.Vcfloat.im, e2->EV.Vfloat);
                            break;
                        default:
                            assert(0);
                    }
                    break;
                case TYcdouble:
                    switch (tym2)
                    {
                        case TYdouble:
                        case TYidouble:
                            e->EV.Vcdouble.re = fmod(e1->EV.Vcdouble.re, e2->EV.Vdouble);
                            e->EV.Vcdouble.im = fmod(e1->EV.Vcdouble.im, e2->EV.Vdouble);
                            break;
                        default:
                            assert(0);
                    }
                    break;
                case TYcldouble:
                    switch (tym2)
                    {
                        case TYldouble:
                        case TYildouble:
#if __DMC__
                            e->EV.Vcldouble.re = _modulo(e1->EV.Vcldouble.re, d2);
                            e->EV.Vcldouble.im = _modulo(e1->EV.Vcldouble.im, d2);
#else
                            e->EV.Vcldouble.re = fmodl(e1->EV.Vcldouble.re, d2);
                            e->EV.Vcldouble.im = fmodl(e1->EV.Vcldouble.im, d2);
#endif
                            break;
                        default:
                            assert(0);
                    }
                    break;
                default:
                    e->EV.Vllong = l1 % l2;
                    break;
            }
        }
        break;
    case OPremquo:
    {
        targ_llong rem, quo;

        if (!boolres(e2))
            goto div0;
        if (uns)
        {
            rem = ((targ_ullong) l1) % ((targ_ullong) l2);
            quo = ((targ_ullong) l1) / ((targ_ullong) l2);
        }
        else
        {
            rem = l1 % l2;
            quo = l1 / l2;
        }
        switch (tysize(tym))
        {
            case 2:
                e->EV.Vllong = (rem << 16) | (quo & 0xFFFF);
                break;
            case 4:
                e->EV.Vllong = (rem << 32) | (quo & 0xFFFFFFFF);
                break;
            case 8:
                e->EV.Vcent.lsw = quo;
                e->EV.Vcent.msw = rem;
                break;
            default:
                assert(0);
                break;
        }
        break;
    }
    case OPand:
        e->EV.Vllong = l1 & l2;
        break;
    case OPor:
        e->EV.Vllong = l1 | l2;
        break;
    case OPxor:
        e->EV.Vllong = l1 ^ l2;
        break;
    case OPnot:
        e->EV.Vint = boolres(e1) ^ TRUE;
        break;
    case OPcom:
        e->EV.Vllong = ~l1;
        break;
    case OPcomma:
        e->EV = e2->EV;
        break;
    case OPoror:
        e->EV.Vint = boolres(e1) || boolres(e2);
        break;
    case OPandand:
        e->EV.Vint = boolres(e1) && boolres(e2);
        break;
    case OPshl:
        if ((targ_ullong) i2 < sizeof(targ_ullong) * 8)
            e->EV.Vllong = l1 << i2;
        else
            e->EV.Vllong = 0;
        break;
    case OPshr:
        if ((targ_ullong) i2 > sizeof(targ_ullong) * 8)
            i2 = sizeof(targ_ullong) * 8;
#if SCPP
        if (tyuns(tym))
        {   //printf("unsigned\n");
            e->EV.Vullong = ((targ_ullong) l1) >> i2;
        }
        else
        {   //printf("signed\n");
            e->EV.Vllong = l1 >> i2;
        }
#endif
#if MARS
        // Always unsigned
        e->EV.Vullong = ((targ_ullong) l1) >> i2;
#endif
        break;

#if MARS
    case OPashr:
        if ((targ_ullong) i2 > sizeof(targ_ullong) * 8)
            i2 = sizeof(targ_ullong) * 8;
        // Always signed
        e->EV.Vllong = l1 >> i2;
        break;
#endif

    case OPpair:
        switch (tysize[tym])
        {
            case 2:
                e->EV.Vlong = (i2 << 16) | (i1 & 0xFFFF);
                break;
            case 4:
                e->EV.Vllong = (l2 << 32) | (l1 & 0xFFFFFFFF);
                break;
            case 8:
                e->EV.Vcent.lsw = l1;
                e->EV.Vcent.msw = l2;
                break;
            default:
                assert(0);
        }
        break;

    case OPneg:
        // Avoid converting NANS to NAN
        memcpy(&e->EV.Vcldouble,&e1->EV.Vcldouble,sizeof(e->EV.Vcldouble));
        switch (tym)
        {   case TYdouble:
            case TYidouble:
            case TYdouble_alias:
                e->EV.Vdouble = -e->EV.Vdouble;
                break;
            case TYfloat:
            case TYifloat:
                e->EV.Vfloat = -e->EV.Vfloat;
                break;
            case TYldouble:
            case TYildouble:
                e->EV.Vldouble = -e->EV.Vldouble;
                break;
            case TYcfloat:
                e->EV.Vcfloat.re = -e->EV.Vcfloat.re;
                e->EV.Vcfloat.im = -e->EV.Vcfloat.im;
                break;
            case TYcdouble:
                e->EV.Vcdouble.re = -e->EV.Vcdouble.re;
                e->EV.Vcdouble.im = -e->EV.Vcdouble.im;
                break;
            case TYcldouble:
                e->EV.Vcldouble.re = -e->EV.Vcldouble.re;
                e->EV.Vcldouble.im = -e->EV.Vcldouble.im;
                break;
            default:
                e->EV.Vllong = -l1;
                break;
        }
        break;
    case OPabs:
        switch (tym)
        {
            case TYdouble:
            case TYidouble:
            case TYdouble_alias:
                e->EV.Vdouble = fabs(e1->EV.Vdouble);
                break;
            case TYfloat:
            case TYifloat:
#if __SC__
                e->EV.Vfloat = fabsf(e1->EV.Vfloat);
#else
                e->EV.Vfloat = fabs(e1->EV.Vfloat);
#endif
                break;
            case TYldouble:
            case TYildouble:
                e->EV.Vldouble = fabsl(d1);
                break;
            case TYcfloat:
                e->EV.Vfloat = Complex_f::abs(e1->EV.Vcfloat);
                break;
            case TYcdouble:
                e->EV.Vdouble = Complex_d::abs(e1->EV.Vcdouble);
                break;
            case TYcldouble:
                e->EV.Vldouble = Complex_ld::abs(e1->EV.Vcldouble);
                break;
            default:
                e->EV.Vllong = labs(l1);
                break;
        }
        break;
#if TX86
    case OPsqrt:
    case OPsin:
    case OPcos:
#endif
    case OPrndtol:
    case OPrint:
        return e;
    case OPngt:
        i++;
    case OPgt:
        if (!tyfloating(tym))
            goto Lnle;
        i ^= (int)(d1 > d2);
        e->EV.Vint = i;
        break;

    case OPnle:
    Lnle:
        i++;
    case OPle:
        if (uns)
        {
            i ^= (int)(((targ_ullong) l1) <= ((targ_ullong) l2));
        }
        else
        {
            if (tyfloating(tym))
                i ^= (int)(d1 <= d2);
            else
                i ^= (int)(l1 <= l2);
        }
        e->EV.Vint = i;
        break;

    case OPnge:
        i++;
    case OPge:
        if (!tyfloating(tym))
            goto Lnlt;
        i ^= (int)(d1 >= d2);
        e->EV.Vint = i;
        break;

    case OPnlt:
    Lnlt:
        i++;
    case OPlt:
        if (uns)
        {
            i ^= (int)(((targ_ullong) l1) < ((targ_ullong) l2));
        }
        else
        {
            if (tyfloating(tym))
                i ^= (int)(d1 < d2);
            else
                i ^= (int)(l1 < l2);
        }
        e->EV.Vint = i;
        break;

    case OPne:
        i++;
    case OPeqeq:
        if (tyfloating(tym))
        {
            switch (tybasic(tym))
            {
                case TYcfloat:
                    if (isnan(e1->EV.Vcfloat.re) || isnan(e1->EV.Vcfloat.im) ||
                        isnan(e2->EV.Vcfloat.re) || isnan(e2->EV.Vcfloat.im))
                        ;
                    else
                        i ^= (int)((e1->EV.Vcfloat.re == e2->EV.Vcfloat.re) &&
                                   (e1->EV.Vcfloat.im == e2->EV.Vcfloat.im));
                    break;
                case TYcdouble:
                    if (isnan(e1->EV.Vcdouble.re) || isnan(e1->EV.Vcdouble.im) ||
                        isnan(e2->EV.Vcdouble.re) || isnan(e2->EV.Vcdouble.im))
                        ;
                    else
                        i ^= (int)((e1->EV.Vcdouble.re == e2->EV.Vcdouble.re) &&
                                   (e1->EV.Vcdouble.im == e2->EV.Vcdouble.im));
                    break;
                case TYcldouble:
                    if (isnan(e1->EV.Vcldouble.re) || isnan(e1->EV.Vcldouble.im) ||
                        isnan(e2->EV.Vcldouble.re) || isnan(e2->EV.Vcldouble.im))
                        ;
                    else
                        i ^= (int)((e1->EV.Vcldouble.re == e2->EV.Vcldouble.re) &&
                                   (e1->EV.Vcldouble.im == e2->EV.Vcldouble.im));
                    break;
                default:
                    i ^= (int)(d1 == d2);
                    break;
            }
            //printf("%Lg + %Lgi, %Lg + %Lgi\n", e1->EV.Vcldouble.re, e1->EV.Vcldouble.im, e2->EV.Vcldouble.re, e2->EV.Vcldouble.im);
        }
        else
            i ^= (int)(l1 == l2);
        e->EV.Vint = i;
        break;

#if __DMC__
    case OPord:
        i++;
    case OPunord:
        // BUG: complex numbers
        i ^= d1 !<>= d2;
        e->EV.Vint = i;
        break;

    case OPnlg:
        i++;
    case OPlg:
        // BUG: complex numbers
        i ^= d1 <> d2;
        e->EV.Vint = i;
        break;

    case OPnleg:
        i++;
    case OPleg:
        // BUG: complex numbers
        i ^= d1 <>= d2;
        e->EV.Vint = i;
        break;

    case OPnule:
        i++;
    case OPule:
        // BUG: complex numbers
        i ^= d1 !> d2;
        e->EV.Vint = i;
        break;

    case OPnul:
        i++;
    case OPul:
        // BUG: complex numbers
        i ^= d1 !>= d2;
        e->EV.Vint = i;
        break;

    case OPnuge:
        i++;
    case OPuge:
        // BUG: complex numbers
        i ^= d1 !< d2;
        e->EV.Vint = i;
        break;

    case OPnug:
        i++;
    case OPug:
        // BUG: complex numbers
        i ^= d1 !<= d2;
        e->EV.Vint = i;
        break;

    case OPnue:
        i++;
    case OPue:
        // BUG: complex numbers
        i ^= d1 !<> d2;
        e->EV.Vint = i;
        break;

#endif
    case OPs16_32:
        e->EV.Vlong = (targ_short) i1;
        break;
#if TARGET_SEGMENTED
    case OPnp_fp:
#endif
    case OPu16_32:
        e->EV.Vulong = (targ_ushort) i1;
        break;
    case OPd_u32:
        e->EV.Vulong = (targ_ulong)d1;
        //printf("OPd_u32: dbl = %g, ulng = x%lx\n",d1,e->EV.Vulong);
        break;
    case OPd_s32:
        e->EV.Vlong = (targ_long)d1;
        break;
    case OPu32_d:
        e->EV.Vdouble = (unsigned) l1;
        break;
    case OPs32_d:
        e->EV.Vdouble = (int) l1;
        break;
    case OPd_s16:
        e->EV.Vint = (targ_int)d1;
        break;
    case OPs16_d:
        e->EV.Vdouble = (targ_short) i1;
        break;
    case OPd_u16:
        e->EV.Vushort = (targ_ushort)d1;
        break;
    case OPu16_d:
        e->EV.Vdouble = (targ_ushort) i1;
        break;
    case OPd_s64:
        e->EV.Vllong = (targ_llong)d1;
        break;
    case OPd_u64:
    case OPld_u64:
        e->EV.Vullong = (targ_ullong)d1;
        break;
    case OPs64_d:
        e->EV.Vdouble = l1;
        break;
    case OPu64_d:
        e->EV.Vdouble = (targ_ullong) l1;
        break;
    case OPd_f:
        //assert((_status87() & 0x3800) == 0);
        e->EV.Vfloat = e1->EV.Vdouble;
        if (tycomplex(tym))
            e->EV.Vcfloat.im = e1->EV.Vcdouble.im;
        //assert((_status87() & 0x3800) == 0);
        break;
    case OPf_d:
        e->EV.Vdouble = e1->EV.Vfloat;
        if (tycomplex(tym))
            e->EV.Vcdouble.im = e1->EV.Vcfloat.im;
        break;
    case OPd_ld:
        e->EV.Vldouble = e1->EV.Vdouble;
        if (tycomplex(tym))
            e->EV.Vcldouble.im = e1->EV.Vcdouble.im;
        break;
    case OPld_d:
        e->EV.Vdouble = e1->EV.Vldouble;
        if (tycomplex(tym))
            e->EV.Vcdouble.im = e1->EV.Vcldouble.im;
        break;
    case OPc_r:
        e->EV = e1->EV;
        break;
    case OPc_i:
        switch (tym)
        {
            case TYcfloat:
                e->EV.Vfloat = e1->EV.Vcfloat.im;
                break;
            case TYcdouble:
                e->EV.Vdouble = e1->EV.Vcdouble.im;
                break;
            case TYcldouble:
                e->EV.Vldouble = e1->EV.Vcldouble.im;
                break;
            default:
                assert(0);
        }
        break;
    case OPs8_16:
        e->EV.Vint = (targ_schar) i1;
        break;
    case OPu8_16:
        e->EV.Vint = i1 & 0xFF;
        break;
    case OP16_8:
        e->EV.Vint = i1;
        break;
    case OPbool:
        e->EV.Vint = boolres(e1);
        break;
    case OP32_16:
#if TARGET_SEGMENTED
    case OPoffset:
#endif
        e->EV.Vint = l1;
        break;

    case OP64_32:
        e->EV.Vlong = l1;
        break;
    case OPs32_64:
        e->EV.Vllong = (targ_long) l1;
        break;
    case OPu32_64:
        e->EV.Vllong = (targ_ulong) l1;
        break;

    case OP128_64:
        e->EV.Vllong = e1->EV.Vcent.lsw;
        break;
    case OPs64_128:
        e->EV.Vcent.lsw = e1->EV.Vllong;
        e->EV.Vcent.msw = 0;
        if ((targ_llong)e->EV.Vcent.lsw < 0)
            e->EV.Vcent.msw = ~(targ_ullong)0;
        break;
    case OPu64_128:
        e->EV.Vcent.lsw = e1->EV.Vullong;
        e->EV.Vcent.msw = 0;
        break;

    case OPmsw:
        switch (tysize(tym))
        {
            case 4:
                e->EV.Vllong = (l1 >> 16) & 0xFFFF;
                break;
            case 8:
                e->EV.Vllong = (l1 >> 32) & 0xFFFFFFFF;
                break;
            case 16:
                e->EV.Vllong = e1->EV.Vcent.msw;
                break;
            default:
                assert(0);
        }
        break;
    case OPb_8:
        e->EV.Vlong = i1 & 1;
        break;
    case OPbswap:
        e->EV.Vint = ((i1 >> 24) & 0x000000FF) |
                     ((i1 >>  8) & 0x0000FF00) |
                     ((i1 <<  8) & 0x00FF0000) |
                     ((i1 << 24) & 0xFF000000);
        break;
    case OProl:
    case OPror:
    {   unsigned n = i2;
        if (op == OPror)
            n = -n;
        switch (tysize(tym))
        {
            case 1:
                n &= 7;
                e->EV.Vuchar = (unsigned char)((i1 << n) | ((i1 & 0xFF) >> (8 - n)));
                break;
            case 2:
                n &= 0xF;
                e->EV.Vushort = (targ_ushort)((i1 << n) | ((i1 & 0xFFFF) >> (16 - n)));
                break;
            case 4:
                n &= 0x1F;
                e->EV.Vulong = (targ_ulong)((i1 << n) | ((i1 & 0xFFFFFFFF) >> (32 - n)));
                break;
            case 8:
                n &= 0x3F;
                e->EV.Vullong = (targ_ullong)((l1 << n) | ((l1 & 0xFFFFFFFFFFFFFFFFLL) >> (64 - n)));
                break;
            //case 16:
            default:
                assert(0);
        }
        break;
    }
    case OPind:
#if 0 && MARS
        /* The problem with this is that although the only reaching definition
         * of the variable is null, it still may never get executed, as in:
         *   int* p = null; if (p) *p = 3;
         * and the error will be spurious.
         */
        if (l1 >= 0 && l1 < 4096)
        {
            error(e->Esrcpos.Sfilename, e->Esrcpos.Slinnum, "dereference of null pointer");
            e->E1->EV.Vlong = 4096;     // suppress redundant messages
        }
#endif
        return e;
    default:
        return e;
  }
#if TX86
    int flags;

    if (!ignore_exceptions &&
        (config.flags4 & CFG4fastfloat) == 0 &&
#if HAVE_FLOAT_EXCEPT
        testFE()
#else
        1
#endif
       )
    {
        // Exceptions happened. Do not fold the constants.
        *e = esave;
        return e;
    }
#if SCPP
    else if ((flags = _status87()) & 0x3F)
    {   // Should also give diagnostic warning for:
        // overflow, underflow, denormal, invalid
        if (flags & 0x04)
            warerr(WM_divby0);
//      else if (flags & 0x08)          // overflow
//          warerr(WM_badnumber);
    }
#endif
#endif

  /*dbg_printf("result = x%lx\n",e->EV.Vlong);*/
  e->Eoper = OPconst;
  el_free(e1);
  if (e2)
        el_free(e2);
#if !__GNUC__
  //printf("2: %x\n", _status87());
  assert((_status87() & 0x3800) == 0);
#endif
  //printf("evalu8() returns: "); elem_print(e);
  return e;
}

#endif /* !SPP */<|MERGE_RESOLUTION|>--- conflicted
+++ resolved
@@ -60,16 +60,8 @@
 
 extern void error(const char *filename, unsigned linnum, const char *format, ...);
 
-<<<<<<< HEAD
-#if linux || __APPLE__ || __FreeBSD__ || __sun
-int _status87()
-{
-    return fetestexcept(FE_ALL_EXCEPT);
-}
-=======
 #if HAVE_FENV_H
     #define HAVE_FLOAT_EXCEPT 1
->>>>>>> bac2ec69
 
     static int testFE()
     {
