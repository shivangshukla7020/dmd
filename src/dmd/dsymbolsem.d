/**
 * Does the semantic 1 pass on the AST, which looks at symbol declarations but not initializers
 * or function bodies.
 *
 * Copyright:   Copyright (C) 1999-2022 by The D Language Foundation, All Rights Reserved
 * Authors:     $(LINK2 https://www.digitalmars.com, Walter Bright)
 * License:     $(LINK2 https://www.boost.org/LICENSE_1_0.txt, Boost License 1.0)
 * Source:      $(LINK2 https://github.com/dlang/dmd/blob/master/src/dmd/dsymbolsem.d, _dsymbolsem.d)
 * Documentation:  https://dlang.org/phobos/dmd_dsymbolsem.html
 * Coverage:    https://codecov.io/gh/dlang/dmd/src/master/src/dmd/dsymbolsem.d
 */

module dmd.dsymbolsem;

import core.stdc.stdio;
import core.stdc.string;

import dmd.aggregate;
import dmd.aliasthis;
import dmd.apply;
import dmd.arraytypes;
import dmd.astcodegen;
import dmd.astenums;
import dmd.attrib;
import dmd.blockexit;
import dmd.clone;
import dmd.compiler;
import dmd.dcast;
import dmd.dclass;
import dmd.declaration;
import dmd.denum;
import dmd.dimport;
import dmd.dinterpret;
import dmd.dmangle;
import dmd.dmodule;
import dmd.dscope;
import dmd.dstruct;
import dmd.dsymbol;
import dmd.dtemplate;
import dmd.dversion;
import dmd.errors;
import dmd.escape;
import dmd.expression;
import dmd.expressionsem;
import dmd.func;
import dmd.globals;
import dmd.id;
import dmd.identifier;
import dmd.importc;
import dmd.init;
import dmd.initsem;
import dmd.intrange;
import dmd.hdrgen;
import dmd.mtype;
import dmd.mustuse;
import dmd.nogc;
import dmd.nspace;
import dmd.objc;
import dmd.opover;
import dmd.parse;
import dmd.root.filename;
import dmd.common.outbuffer;
import dmd.root.rmem;
import dmd.root.rootobject;
import dmd.root.utf;
import dmd.semantic2;
import dmd.semantic3;
import dmd.sideeffect;
import dmd.statementsem;
import dmd.staticassert;
import dmd.tokens;
import dmd.utils;
import dmd.statement;
import dmd.target;
import dmd.templateparamsem;
import dmd.typesem;
import dmd.visitor;

enum LOG = false;

private uint setMangleOverride(Dsymbol s, const(char)[] sym)
{
    if (s.isFuncDeclaration() || s.isVarDeclaration())
    {
        s.isDeclaration().mangleOverride = sym;
        return 1;
    }

    if (auto ad = s.isAttribDeclaration())
    {
        uint nestedCount = 0;

        ad.include(null).foreachDsymbol( (s) { nestedCount += setMangleOverride(s, sym); } );

        return nestedCount;
    }
    return 0;
}

/*************************************
 * Does semantic analysis on the public face of declarations.
 */
extern(C++) void dsymbolSemantic(Dsymbol dsym, Scope* sc)
{
    scope v = new DsymbolSemanticVisitor(sc);
    dsym.accept(v);
}

/***************************************************
 * Determine the numerical value of the AlignmentDeclaration
 * Params:
 *      ad = AlignmentDeclaration
 *      sc = context
 * Returns:
 *      ad with alignment value determined
 */
AlignDeclaration getAlignment(AlignDeclaration ad, Scope* sc)
{
    if (!ad.salign.isUnknown())   // UNKNOWN is 0
        return ad;

    if (!ad.exps)
    {
        ad.salign.setDefault();
        return ad;
    }

    dinteger_t strictest = 0;   // strictest alignment
    bool errors;
    foreach (ref exp; (*ad.exps)[])
    {
        sc = sc.startCTFE();
        auto e = exp.expressionSemantic(sc);
        e = resolveProperties(sc, e);
        sc = sc.endCTFE();
        e = e.ctfeInterpret();
        exp = e;                // could be re-evaluated if exps are assigned to more than one AlignDeclaration by CParser.applySpecifier(),
                                // e.g. `_Alignas(8) int a, b;`
        if (e.op == EXP.error)
            errors = true;
        else
        {
            auto n = e.toInteger();
            if (sc.flags & SCOPE.Cfile && n == 0)       // C11 6.7.5-6 allows 0 for alignment
                continue;

            if (n < 1 || n & (n - 1) || ushort.max < n || !e.type.isintegral())
            {
                error(ad.loc, "alignment must be an integer positive power of 2, not 0x%llx", cast(ulong)n);
                errors = true;
            }
            if (n > strictest)  // C11 6.7.5-6
                strictest = n;
        }
    }

    if (errors || strictest == 0)  // C11 6.7.5-6 says alignment of 0 means no effect
        ad.salign.setDefault();
    else
        ad.salign.set(cast(uint) strictest);

    return ad;
}

const(char)* getMessage(DeprecatedDeclaration dd)
{
    if (auto sc = dd._scope)
    {
        dd._scope = null;

        sc = sc.startCTFE();
        dd.msg = dd.msg.expressionSemantic(sc);
        dd.msg = resolveProperties(sc, dd.msg);
        sc = sc.endCTFE();
        dd.msg = dd.msg.ctfeInterpret();

        if (auto se = dd.msg.toStringExp())
            dd.msgstr = se.toStringz().ptr;
        else
            dd.msg.error("compile time constant expected, not `%s`", dd.msg.toChars());
    }
    return dd.msgstr;
}


// Returns true if a contract can appear without a function body.
package bool allowsContractWithoutBody(FuncDeclaration funcdecl)
{
    assert(!funcdecl.fbody);

    /* Contracts can only appear without a body when they are virtual
     * interface functions or abstract.
     */
    Dsymbol parent = funcdecl.toParent();
    InterfaceDeclaration id = parent.isInterfaceDeclaration();

    if (!funcdecl.isAbstract() &&
        (funcdecl.fensures || funcdecl.frequires) &&
        !(id && funcdecl.isVirtual()))
    {
        auto cd = parent.isClassDeclaration();
        if (!(cd && cd.isAbstract()))
            return false;
    }
    return true;
}

private extern(C++) final class DsymbolSemanticVisitor : Visitor
{
    alias visit = Visitor.visit;

    Scope* sc;
    this(Scope* sc)
    {
        this.sc = sc;
    }

    // Save the scope and defer semantic analysis on the Dsymbol.
    private void deferDsymbolSemantic(Dsymbol s, Scope *scx)
    {
        s._scope = scx ? scx : sc.copy();
        s._scope.setNoFree();
        Module.addDeferredSemantic(s);
    }

    override void visit(Dsymbol dsym)
    {
        dsym.error("%p has no semantic routine", dsym);
    }

    override void visit(ScopeDsymbol) { }
    override void visit(Declaration) { }

    override void visit(AliasThis dsym)
    {
        if (dsym.semanticRun != PASS.initial)
            return;

        if (dsym._scope)
        {
            sc = dsym._scope;
            dsym._scope = null;
        }

        if (!sc)
            return;

        dsym.semanticRun = PASS.semantic;
        dsym.isDeprecated_ = !!(sc.stc & STC.deprecated_);

        Dsymbol p = sc.parent.pastMixin();
        AggregateDeclaration ad = p.isAggregateDeclaration();
        if (!ad)
        {
            error(dsym.loc, "alias this can only be a member of aggregate, not %s `%s`", p.kind(), p.toChars());
            return;
        }

        assert(ad.members);
        Dsymbol s = ad.search(dsym.loc, dsym.ident);
        if (!s)
        {
            s = sc.search(dsym.loc, dsym.ident, null);
            if (s)
                error(dsym.loc, "`%s` is not a member of `%s`", s.toChars(), ad.toChars());
            else
                error(dsym.loc, "undefined identifier `%s`", dsym.ident.toChars());
            return;
        }
        if (ad.aliasthis && s != ad.aliasthis)
        {
            error(dsym.loc, "there can be only one alias this");
            return;
        }

        /* disable the alias this conversion so the implicit conversion check
         * doesn't use it.
         */
        ad.aliasthis = null;

        Dsymbol sx = s;
        if (sx.isAliasDeclaration())
            sx = sx.toAlias();
        Declaration d = sx.isDeclaration();
        if (d && !d.isTupleDeclaration())
        {
            /* https://issues.dlang.org/show_bug.cgi?id=18429
             *
             * If the identifier in the AliasThis declaration
             * is defined later and is a voldemort type, we must
             * perform semantic on the declaration to deduce the type.
             */
            if (!d.type)
                d.dsymbolSemantic(sc);

            Type t = d.type;
            assert(t);
            if (ad.type.implicitConvTo(t) > MATCH.nomatch)
            {
                error(dsym.loc, "alias this is not reachable as `%s` already converts to `%s`", ad.toChars(), t.toChars());
            }
        }

        dsym.sym = s;
        // Restore alias this
        ad.aliasthis = dsym;
        dsym.semanticRun = PASS.semanticdone;
    }

    override void visit(AliasDeclaration dsym)
    {
        if (dsym.semanticRun >= PASS.semanticdone)
            return;
        assert(dsym.semanticRun <= PASS.semantic);

        dsym.storage_class |= sc.stc & STC.deprecated_;
        dsym.visibility = sc.visibility;
        dsym.userAttribDecl = sc.userAttribDecl;

        if (!sc.func && dsym.inNonRoot())
            return;

        aliasSemantic(dsym, sc);
    }

    override void visit(AliasAssign dsym)
    {
        //printf("visit(AliasAssign)\n");
        if (dsym.semanticRun >= PASS.semanticdone)
            return;
        assert(dsym.semanticRun <= PASS.semantic);

        if (!sc.func && dsym.inNonRoot())
            return;

        aliasAssignSemantic(dsym, sc);
    }

    override void visit(VarDeclaration dsym)
    {
        version (none)
        {
            printf("VarDeclaration::semantic('%s', parent = '%s') sem = %d\n",
                   dsym.toChars(), sc.parent ? sc.parent.toChars() : null, dsym.semanticRun);
            printf(" type = %s\n", dsym.type ? dsym.type.toChars() : "null");
            printf(" stc = x%llx\n", dsym.storage_class);
            printf(" storage_class = x%llx\n", dsym.storage_class);
            printf("linkage = %d\n", dsym.linkage);
            //if (strcmp(toChars(), "mul") == 0) assert(0);
        }
        //if (semanticRun > PASS.initial)
        //    return;
        //semanticRun = PSSsemantic;

        if (dsym.semanticRun >= PASS.semanticdone)
            return;

        if (sc && sc.inunion && sc.inunion.isAnonDeclaration())
            dsym.overlapped = true;

        dsym.sequenceNumber = global.varSequenceNumber++;

        Scope* scx = null;
        if (dsym._scope)
        {
            sc = dsym._scope;
            scx = sc;
            dsym._scope = null;
        }

        if (!sc)
            return;

        dsym.semanticRun = PASS.semantic;

        // 'static foreach' variables should not inherit scope properties
        // https://issues.dlang.org/show_bug.cgi?id=19482
        if ((dsym.storage_class & (STC.foreach_ | STC.local)) == (STC.foreach_ | STC.local))
        {
            dsym._linkage = LINK.d;
            dsym.visibility = Visibility(Visibility.Kind.public_);
            dsym.overlapped = false; // unset because it is modified early on this function
            dsym.userAttribDecl = null; // unset because it is set by Dsymbol.setScope()
        }
        else
        {
            /* Pick up storage classes from context, but except synchronized,
             * override, abstract, and final.
             */
            dsym.storage_class |= (sc.stc & ~(STC.synchronized_ | STC.override_ | STC.abstract_ | STC.final_));
            dsym.userAttribDecl = sc.userAttribDecl;
            dsym.cppnamespace = sc.namespace;
            dsym._linkage = sc.linkage;
            dsym.visibility = sc.visibility;
            dsym.alignment = sc.alignment();
        }

        if (dsym.storage_class & STC.extern_ && dsym._init)
            dsym.error("extern symbols cannot have initializers");

        AggregateDeclaration ad = dsym.isThis();
        if (ad)
            dsym.storage_class |= ad.storage_class & STC.TYPECTOR;

        /* If auto type inference, do the inference
         */
        int inferred = 0;
        if (!dsym.type)
        {
            dsym.inuse++;

            // Infering the type requires running semantic,
            // so mark the scope as ctfe if required
            bool needctfe = (dsym.storage_class & (STC.manifest | STC.static_)) != 0;
            if (needctfe)
            {
                sc.flags |= SCOPE.condition;
                sc = sc.startCTFE();
            }
            //printf("inferring type for %s with init %s\n", dsym.toChars(), dsym._init.toChars());
            dsym._init = dsym._init.inferType(sc);
            dsym.type = dsym._init.initializerToExpression(null, (sc.flags & SCOPE.Cfile) != 0).type;
            if (needctfe)
                sc = sc.endCTFE();

            dsym.inuse--;
            inferred = 1;

            /* This is a kludge to support the existing syntax for RAII
             * declarations.
             */
            dsym.storage_class &= ~STC.auto_;
            dsym.originalType = dsym.type.syntaxCopy();
        }
        else
        {
            if (!dsym.originalType)
                dsym.originalType = dsym.type.syntaxCopy();

            /* Prefix function attributes of variable declaration can affect
             * its type:
             *      pure nothrow void function() fp;
             *      static assert(is(typeof(fp) == void function() pure nothrow));
             */
            Scope* sc2 = sc.push();
            sc2.stc |= (dsym.storage_class & STC.FUNCATTR);
            dsym.inuse++;
            dsym.type = dsym.type.typeSemantic(dsym.loc, sc2);
            dsym.inuse--;
            sc2.pop();
        }
        //printf(" semantic type = %s\n", dsym.type ? dsym.type.toChars() : "null");
        if (dsym.type.ty == Terror)
            dsym.errors = true;

        dsym.type.checkDeprecated(dsym.loc, sc);
        dsym.parent = sc.parent;
        //printf("this = %p, parent = %p, '%s'\n", dsym, dsym.parent, dsym.parent.toChars());

        /* If scope's alignment is the default, use the type's alignment,
         * otherwise the scope overrrides.
         */
        if (dsym.alignment.isDefault())
            dsym.alignment = dsym.type.alignment(); // use type's alignment

        //printf("sc.stc = %x\n", sc.stc);
        //printf("storage_class = x%x\n", storage_class);

        dsym.type.checkComplexTransition(dsym.loc, sc);

        // Calculate type size + safety checks
        if (dsym.storage_class & STC.gshared && !dsym.isMember())
        {
            sc.setUnsafe(false, dsym.loc, "__gshared not allowed in safe functions; use shared");
        }

        Dsymbol parent = dsym.toParent();

        Type tb = dsym.type.toBasetype();
        Type tbn = tb.baseElemOf();
        if (tb.ty == Tvoid && !(dsym.storage_class & STC.lazy_))
        {
            if (inferred)
            {
                dsym.error("type `%s` is inferred from initializer `%s`, and variables cannot be of type `void`", dsym.type.toChars(), dsym._init.toChars());
            }
            else
                dsym.error("variables cannot be of type `void`");
            dsym.type = Type.terror;
            tb = dsym.type;
        }
        if (tb.ty == Tfunction)
        {
            dsym.error("cannot be declared to be a function");
            dsym.type = Type.terror;
            tb = dsym.type;
        }
        if (auto ts = tb.isTypeStruct())
        {
            // Require declarations, except when it's just a reference (as done for pointers)
            // or when the variable is defined externally
            if (!ts.sym.members && !(dsym.storage_class & (STC.ref_ | STC.extern_)))
            {
                dsym.error("no definition of struct `%s`", ts.toChars());

                // Explain why the definition is required when it's part of another type
                if (!dsym.type.isTypeStruct())
                {
                    // Prefer Loc of the dependant type
                    const s = dsym.type.toDsymbol(sc);
                    const loc = (s ? s : dsym).loc;
                    loc.errorSupplemental("required by type `%s`", dsym.type.toChars());
                }

                // Flag variable as error to avoid invalid error messages due to unknown size
                dsym.type = Type.terror;
            }
        }
        if ((dsym.storage_class & STC.auto_) && !inferred)
            dsym.error("storage class `auto` has no effect if type is not inferred, did you mean `scope`?");

        if (auto tt = tb.isTypeTuple())
        {
            /* Instead, declare variables for each of the tuple elements
             * and add those.
             */
            size_t nelems = Parameter.dim(tt.arguments);
            Expression ie = (dsym._init && !dsym._init.isVoidInitializer()) ? dsym._init.initializerToExpression(null, (sc.flags & SCOPE.Cfile) != 0) : null;
            if (ie)
                ie = ie.expressionSemantic(sc);
            if (nelems > 0 && ie)
            {
                auto iexps = new Expressions();
                iexps.push(ie);
                auto exps = new Expressions();
                for (size_t pos = 0; pos < iexps.dim; pos++)
                {
                Lexpand1:
                    Expression e = (*iexps)[pos];
                    Parameter arg = Parameter.getNth(tt.arguments, pos);
                    arg.type = arg.type.typeSemantic(dsym.loc, sc);
                    //printf("[%d] iexps.dim = %d, ", pos, iexps.dim);
                    //printf("e = (%s %s, %s), ", Token.tochars[e.op], e.toChars(), e.type.toChars());
                    //printf("arg = (%s, %s)\n", arg.toChars(), arg.type.toChars());

                    if (e != ie)
                    {
                        if (iexps.dim > nelems)
                            goto Lnomatch;
                        if (e.type.implicitConvTo(arg.type))
                            continue;
                    }

                    if (auto te = e.isTupleExp())
                    {
                        if (iexps.dim - 1 + te.exps.dim > nelems)
                            goto Lnomatch;

                        iexps.remove(pos);
                        iexps.insert(pos, te.exps);
                        (*iexps)[pos] = Expression.combine(te.e0, (*iexps)[pos]);
                        goto Lexpand1;
                    }
                    else if (isAliasThisTuple(e))
                    {
                        auto v = copyToTemp(0, "__tup", e);
                        v.dsymbolSemantic(sc);
                        auto ve = new VarExp(dsym.loc, v);
                        ve.type = e.type;

                        exps.setDim(1);
                        (*exps)[0] = ve;
                        expandAliasThisTuples(exps, 0);

                        for (size_t u = 0; u < exps.dim; u++)
                        {
                        Lexpand2:
                            Expression ee = (*exps)[u];
                            arg = Parameter.getNth(tt.arguments, pos + u);
                            arg.type = arg.type.typeSemantic(dsym.loc, sc);
                            //printf("[%d+%d] exps.dim = %d, ", pos, u, exps.dim);
                            //printf("ee = (%s %s, %s), ", Token.tochars[ee.op], ee.toChars(), ee.type.toChars());
                            //printf("arg = (%s, %s)\n", arg.toChars(), arg.type.toChars());

                            size_t iexps_dim = iexps.dim - 1 + exps.dim;
                            if (iexps_dim > nelems)
                                goto Lnomatch;
                            if (ee.type.implicitConvTo(arg.type))
                                continue;

                            if (expandAliasThisTuples(exps, u) != -1)
                                goto Lexpand2;
                        }

                        if ((*exps)[0] != ve)
                        {
                            Expression e0 = (*exps)[0];
                            (*exps)[0] = new CommaExp(dsym.loc, new DeclarationExp(dsym.loc, v), e0);
                            (*exps)[0].type = e0.type;

                            iexps.remove(pos);
                            iexps.insert(pos, exps);
                            goto Lexpand1;
                        }
                    }
                }
                if (iexps.dim < nelems)
                    goto Lnomatch;

                ie = new TupleExp(dsym._init.loc, iexps);
            }
        Lnomatch:

            if (ie && ie.op == EXP.tuple)
            {
                auto te = ie.isTupleExp();
                size_t tedim = te.exps.dim;
                if (tedim != nelems)
                {
                    error(dsym.loc, "tuple of %d elements cannot be assigned to tuple of %d elements", cast(int)tedim, cast(int)nelems);
                    for (size_t u = tedim; u < nelems; u++) // fill dummy expression
                        te.exps.push(ErrorExp.get());
                }
            }

            auto exps = new Objects(nelems);
            for (size_t i = 0; i < nelems; i++)
            {
                Parameter arg = Parameter.getNth(tt.arguments, i);

                OutBuffer buf;
                buf.printf("__%s_field_%llu", dsym.ident.toChars(), cast(ulong)i);
                auto id = Identifier.idPool(buf[]);

                Initializer ti;
                if (ie)
                {
                    Expression einit = ie;
                    if (auto te = ie.isTupleExp())
                    {
                        einit = (*te.exps)[i];
                        if (i == 0)
                            einit = Expression.combine(te.e0, einit);
                    }
                    ti = new ExpInitializer(einit.loc, einit);
                }
                else
                    ti = dsym._init ? dsym._init.syntaxCopy() : null;

                StorageClass storage_class = STC.temp | dsym.storage_class;
                if ((dsym.storage_class & STC.parameter) && (arg.storageClass & STC.parameter))
                    storage_class |= arg.storageClass;
                auto v = new VarDeclaration(dsym.loc, arg.type, id, ti, storage_class);
                //printf("declaring field %s of type %s\n", v.toChars(), v.type.toChars());
                v.overlapped = dsym.overlapped;

                v.dsymbolSemantic(sc);

<<<<<<< HEAD
                if (sc.scopesym)
                {
                    //printf("adding %s to %s\n", v.toChars(), sc.scopesym.toChars());
                    if (sc.scopesym.members)
                        // Note this prevents using foreach() over members, because the limits can change
                        sc.scopesym.members.push(v);
                }

                Expression e = new VarExp(dsym.loc, v);
=======
                Expression e = new DsymbolExp(dsym.loc, v);
>>>>>>> 5e981f08
                (*exps)[i] = e;
            }
            auto v2 = new TupleDeclaration(dsym.loc, dsym.ident, exps);
            v2.parent = dsym.parent;
            v2.isexp = true;
            dsym.aliassym = v2;
            dsym.semanticRun = PASS.semanticdone;
            return;
        }

        /* Storage class can modify the type
         */
        dsym.type = dsym.type.addStorageClass(dsym.storage_class);

        /* Adjust storage class to reflect type
         */
        if (dsym.type.isConst())
        {
            dsym.storage_class |= STC.const_;
            if (dsym.type.isShared())
                dsym.storage_class |= STC.shared_;
        }
        else if (dsym.type.isImmutable())
            dsym.storage_class |= STC.immutable_;
        else if (dsym.type.isShared())
            dsym.storage_class |= STC.shared_;
        else if (dsym.type.isWild())
            dsym.storage_class |= STC.wild;

        if (StorageClass stc = dsym.storage_class & (STC.synchronized_ | STC.override_ | STC.abstract_ | STC.final_))
        {
            if (stc == STC.final_)
                dsym.error("cannot be `final`, perhaps you meant `const`?");
            else
            {
                OutBuffer buf;
                stcToBuffer(&buf, stc);
                dsym.error("cannot be `%s`", buf.peekChars());
            }
            dsym.storage_class &= ~stc; // strip off
        }

        // At this point we can add `scope` to the STC instead of `in`,
        // because we are never going to use this variable's STC for user messages
        if (dsym.storage_class & STC.in_ && global.params.previewIn)
            dsym.storage_class |= STC.scope_;

        if (dsym.storage_class & STC.scope_)
        {
            StorageClass stc = dsym.storage_class & (STC.static_ | STC.extern_ | STC.manifest | STC.gshared);
            if (stc)
            {
                OutBuffer buf;
                stcToBuffer(&buf, stc);
                dsym.error("cannot be `scope` and `%s`", buf.peekChars());
            }
            else if (dsym.isMember())
            {
                dsym.error("field cannot be `scope`");
            }
            else if (!dsym.type.hasPointers())
            {
                dsym.storage_class &= ~STC.scope_;     // silently ignore; may occur in generic code
                // https://issues.dlang.org/show_bug.cgi?id=23168
                if (dsym.storage_class & STC.returnScope)
                {
                    dsym.storage_class &= ~(STC.return_ | STC.returnScope);
                }
            }
        }

        if (dsym.storage_class & (STC.static_ | STC.extern_ | STC.manifest | STC.templateparameter | STC.gshared | STC.ctfe))
        {
        }
        else
        {
            AggregateDeclaration aad = parent.isAggregateDeclaration();
            if (aad)
            {
                if (global.params.vfield && dsym.storage_class & (STC.const_ | STC.immutable_) && dsym._init && !dsym._init.isVoidInitializer())
                {
                    const(char)* s = (dsym.storage_class & STC.immutable_) ? "immutable" : "const";
                    message(dsym.loc, "`%s.%s` is `%s` field", ad.toPrettyChars(), dsym.toChars(), s);
                }
                dsym.storage_class |= STC.field;
                if (auto ts = tbn.isTypeStruct())
                    if (ts.sym.noDefaultCtor)
                    {
                        if (!dsym.isThisDeclaration() && !dsym._init)
                            aad.noDefaultCtor = true;
                    }
            }

            InterfaceDeclaration id = parent.isInterfaceDeclaration();
            if (id)
            {
                dsym.error("field not allowed in interface");
            }
            else if (aad && aad.sizeok == Sizeok.done)
            {
                dsym.error("cannot be further field because it will change the determined %s size", aad.toChars());
            }

            /* Templates cannot add fields to aggregates
             */
            TemplateInstance ti = parent.isTemplateInstance();
            if (ti)
            {
                // Take care of nested templates
                while (1)
                {
                    TemplateInstance ti2 = ti.tempdecl.parent.isTemplateInstance();
                    if (!ti2)
                        break;
                    ti = ti2;
                }
                // If it's a member template
                AggregateDeclaration ad2 = ti.tempdecl.isMember();
                if (ad2 && dsym.storage_class != STC.undefined_)
                {
                    dsym.error("cannot use template to add field to aggregate `%s`", ad2.toChars());
                }
            }
        }

        if ((dsym.storage_class & (STC.ref_ | STC.parameter | STC.foreach_ | STC.temp | STC.result)) == STC.ref_ && dsym.ident != Id.This)
        {
            dsym.error("only parameters or `foreach` declarations can be `ref`");
        }

        if (dsym.type.hasWild())
        {
            if (dsym.storage_class & (STC.static_ | STC.extern_ | STC.gshared | STC.manifest | STC.field) || dsym.isDataseg())
            {
                dsym.error("only parameters or stack based variables can be `inout`");
            }
            FuncDeclaration func = sc.func;
            if (func)
            {
                if (func.fes)
                    func = func.fes.func;
                bool isWild = false;
                for (FuncDeclaration fd = func; fd; fd = fd.toParentDecl().isFuncDeclaration())
                {
                    if (fd.type.isTypeFunction().iswild)
                    {
                        isWild = true;
                        break;
                    }
                }
                if (!isWild)
                {
                    dsym.error("`inout` variables can only be declared inside `inout` functions");
                }
            }
        }

        if (!(dsym.storage_class & (STC.ctfe | STC.extern_ | STC.ref_ | STC.result)) &&
            tbn.ty == Tstruct && tbn.isTypeStruct().sym.noDefaultCtor)
        {
            if (!dsym._init)
            {
                if (dsym.isField())
                {
                    /* For fields, we'll check the constructor later to make sure it is initialized
                     */
                    dsym.storage_class |= STC.nodefaultctor;
                }
                else if (dsym.storage_class & STC.parameter)
                {
                }
                else
                    dsym.error("default construction is disabled for type `%s`", dsym.type.toChars());
            }
        }

        FuncDeclaration fd = parent.isFuncDeclaration();
        if (dsym.type.isscope() && !(dsym.storage_class & STC.nodtor))
        {
            if (dsym.storage_class & (STC.field | STC.out_ | STC.ref_ | STC.static_ | STC.manifest | STC.gshared) || !fd)
            {
                dsym.error("globals, statics, fields, manifest constants, ref and out parameters cannot be `scope`");
            }

            // @@@DEPRECATED_2.097@@@  https://dlang.org/deprecate.html#scope%20as%20a%20type%20constraint
            // Deprecated in 2.087
            // Remove this when the feature is removed from the language
            if (!(dsym.storage_class & STC.scope_))
            {
                if (!(dsym.storage_class & STC.parameter) && dsym.ident != Id.withSym)
                    dsym.error("reference to `scope class` must be `scope`");
            }
        }

        // Calculate type size + safety checks
        if (1)
        {
            if (dsym._init && dsym._init.isVoidInitializer() &&
                (dsym.type.hasPointers() || dsym.type.hasInvariant())) // also computes type size
            {
                if (dsym.type.hasPointers())
                    sc.setUnsafe(false, dsym.loc,
                        "`void` initializers for pointers not allowed in safe functions");
                else
                    sc.setUnsafe(false, dsym.loc,
                        "`void` initializers for structs with invariants are not allowed in safe functions");
            }
            else if (!dsym._init &&
                     !(dsym.storage_class & (STC.static_ | STC.extern_ | STC.gshared | STC.manifest | STC.field | STC.parameter)) &&
                     dsym.type.hasVoidInitPointers())
            {
                sc.setUnsafe(false, dsym.loc, "`void` initializers for pointers not allowed in safe functions");
            }
        }

        if ((!dsym._init || dsym._init.isVoidInitializer) && !fd)
        {
            // If not mutable, initializable by constructor only
            dsym.setInCtorOnly = true;
        }

        if (dsym._init)
        { } // remember we had an explicit initializer
        else if (dsym.storage_class & STC.manifest)
            dsym.error("manifest constants must have initializers");

        // Don't allow non-extern, non-__gshared variables to be interfaced with C++
        if (dsym._linkage == LINK.cpp && !(dsym.storage_class & (STC.ctfe | STC.extern_ | STC.gshared)) && dsym.isDataseg())
        {
            const char* p = (dsym.storage_class & STC.shared_) ? "shared" : "static";
            dsym.error("cannot have `extern(C++)` linkage because it is `%s`", p);
            errorSupplemental(dsym.loc, "perhaps declare it as `__gshared` instead");
            dsym.errors = true;
        }

        bool isBlit = false;
        uinteger_t sz;
        if (sc.flags & SCOPE.Cfile && !dsym._init)
        {
            addDefaultCInitializer(dsym);
        }
        if (!dsym._init &&
            !(dsym.storage_class & (STC.static_ | STC.gshared | STC.extern_)) &&
            fd &&
            (!(dsym.storage_class & (STC.field | STC.in_ | STC.foreach_ | STC.parameter | STC.result)) ||
             (dsym.storage_class & STC.out_)) &&
            (sz = dsym.type.size()) != 0)
        {
            // Provide a default initializer

            //printf("Providing default initializer for '%s'\n", dsym.toChars());
            if (sz == SIZE_INVALID && dsym.type.ty != Terror)
                dsym.error("size of type `%s` is invalid", dsym.type.toChars());

            Type tv = dsym.type;
            while (tv.ty == Tsarray)    // Don't skip Tenum
                tv = tv.nextOf();
            if (tv.needsNested())
            {
                /* Nested struct requires valid enclosing frame pointer.
                 * In StructLiteralExp::toElem(), it's calculated.
                 */
                assert(tbn.ty == Tstruct);
                checkFrameAccess(dsym.loc, sc, tbn.isTypeStruct().sym);

                Expression e = tv.defaultInitLiteral(dsym.loc);
                e = new BlitExp(dsym.loc, new VarExp(dsym.loc, dsym), e);
                e = e.expressionSemantic(sc);
                dsym._init = new ExpInitializer(dsym.loc, e);
                goto Ldtor;
            }
            if (tv.ty == Tstruct && tv.isTypeStruct().sym.zeroInit)
            {
                /* If a struct is all zeros, as a special case
                 * set its initializer to the integer 0.
                 * In AssignExp::toElem(), we check for this and issue
                 * a memset() to initialize the struct.
                 * Must do same check in interpreter.
                 */
                Expression e = IntegerExp.literal!0;
                e = new BlitExp(dsym.loc, new VarExp(dsym.loc, dsym), e);
                e.type = dsym.type;      // don't type check this, it would fail
                dsym._init = new ExpInitializer(dsym.loc, e);
                goto Ldtor;
            }
            if (dsym.type.baseElemOf().ty == Tvoid)
            {
                dsym.error("`%s` does not have a default initializer", dsym.type.toChars());
            }
            else if (auto e = dsym.type.defaultInit(dsym.loc))
            {
                dsym._init = new ExpInitializer(dsym.loc, e);
            }

            // Default initializer is always a blit
            isBlit = true;
        }
        if (dsym._init)
        {
            sc = sc.push();
            sc.stc &= ~(STC.TYPECTOR | STC.pure_ | STC.nothrow_ | STC.nogc | STC.ref_ | STC.disable);

            if (sc.flags & SCOPE.Cfile &&
                dsym.type.isTypeSArray() &&
                dsym.type.isTypeSArray().isIncomplete() &&
                dsym._init.isVoidInitializer() &&
                !(dsym.storage_class & STC.field))
            {
                dsym.error("incomplete array type must have initializer");
            }

            ExpInitializer ei = dsym._init.isExpInitializer();

            if (ei) // https://issues.dlang.org/show_bug.cgi?id=13424
                    // Preset the required type to fail in FuncLiteralDeclaration::semantic3
                ei.exp = inferType(ei.exp, dsym.type);

            // If inside function, there is no semantic3() call
            if (sc.func || sc.intypeof == 1)
            {
                // If local variable, use AssignExp to handle all the various
                // possibilities.
                if (fd && !(dsym.storage_class & (STC.manifest | STC.static_ | STC.gshared | STC.extern_)) && !dsym._init.isVoidInitializer())
                {
                    //printf("fd = '%s', var = '%s'\n", fd.toChars(), toChars());
                    if (!ei)
                    {
                        ArrayInitializer ai = dsym._init.isArrayInitializer();
                        Expression e;
                        if (ai && tb.ty == Taarray)
                            e = ai.toAssocArrayLiteral();
                        else
                            e = dsym._init.initializerToExpression(null, (sc.flags & SCOPE.Cfile) != 0);
                        if (!e)
                        {
                            // Run semantic, but don't need to interpret
                            dsym._init = dsym._init.initializerSemantic(sc, dsym.type, INITnointerpret);
                            e = dsym._init.initializerToExpression(null, (sc.flags & SCOPE.Cfile) != 0);
                            if (!e)
                            {
                                dsym.error("is not a static and cannot have static initializer");
                                e = ErrorExp.get();
                            }
                        }
                        ei = new ExpInitializer(dsym._init.loc, e);
                        dsym._init = ei;
                    }
                    else if (sc.flags & SCOPE.Cfile && dsym.type.isTypeSArray() &&
                             dsym.type.isTypeSArray().isIncomplete())
                    {
                        // C11 6.7.9-22 determine the size of the incomplete array,
                        // or issue an error that the initializer is invalid.
                        dsym._init = dsym._init.initializerSemantic(sc, dsym.type, INITinterpret);
                    }

                    Expression exp = ei.exp;
                    Expression e1 = new VarExp(dsym.loc, dsym);
                    if (isBlit)
                        exp = new BlitExp(dsym.loc, e1, exp);
                    else
                        exp = new ConstructExp(dsym.loc, e1, exp);
                    dsym.canassign++;
                    exp = exp.expressionSemantic(sc);
                    dsym.canassign--;
                    exp = exp.optimize(WANTvalue);
                    if (exp.op == EXP.error)
                    {
                        dsym._init = new ErrorInitializer();
                        ei = null;
                    }
                    else
                        ei.exp = exp;

                    if (ei && dsym.isScope())
                    {
                        Expression ex = ei.exp.lastComma();
                        if (ex.op == EXP.blit || ex.op == EXP.construct)
                            ex = (cast(AssignExp)ex).e2;
                        if (auto ne = ex.isNewExp())
                        {
                            // See if initializer is a NewExp that can be allocated on the stack
                            if (dsym.type.toBasetype().ty == Tclass)
                            {
                                ne.onstack = 1;
                                dsym.onstack = true;
                            }
                        }
                        else if (auto fe = ex.isFuncExp())
                        {
                            // or a delegate that doesn't escape a reference to the function
                            FuncDeclaration f = fe.fd;
                            if (f.tookAddressOf)
                                f.tookAddressOf--;
                        }
                    }
                }
                else
                {
                    // https://issues.dlang.org/show_bug.cgi?id=14166
                    // Don't run CTFE for the temporary variables inside typeof
                    dsym._init = dsym._init.initializerSemantic(sc, dsym.type, sc.intypeof == 1 ? INITnointerpret : INITinterpret);
                    const init_err = dsym._init.isExpInitializer();
                    if (init_err && init_err.exp.op == EXP.showCtfeContext)
                    {
                         errorSupplemental(dsym.loc, "compile time context created here");
                    }
                }
            }
            else if (parent.isAggregateDeclaration())
            {
                dsym._scope = scx ? scx : sc.copy();
                dsym._scope.setNoFree();
            }
            else if (dsym.storage_class & (STC.const_ | STC.immutable_ | STC.manifest) ||
                     dsym.type.isConst() || dsym.type.isImmutable() ||
                     sc.flags & SCOPE.Cfile)
            {
                /* Because we may need the results of a const declaration in a
                 * subsequent type, such as an array dimension, before semantic2()
                 * gets ordinarily run, try to run semantic2() now.
                 * If a C array is of unknown size, the initializer can provide the size. Do this
                 * eagerly because C does it eagerly.
                 * Ignore failure.
                 */
                if (!inferred)
                {
                    uint errors = global.errors;
                    dsym.inuse++;
                    // Bug 20549. Don't try this on modules or packages, syntaxCopy
                    // could crash (inf. recursion) on a mod/pkg referencing itself
                    if (ei && (ei.exp.op != EXP.scope_ ? true : !ei.exp.isScopeExp().sds.isPackage()))
                    {
                        if (ei.exp.type)
                        {
                            // If exp is already resolved we are done, our original init exp
                            // could have a type painting that we need to respect
                            // e.g.  ['a'] typed as string, or [['z'], ""] as string[]
                            // See https://issues.dlang.org/show_bug.cgi?id=15711
                        }
                        else
                        {
                            Expression exp = ei.exp.syntaxCopy();

                            bool needctfe = dsym.isDataseg() || (dsym.storage_class & STC.manifest);
                            if (needctfe)
                                sc = sc.startCTFE();
                            exp = exp.expressionSemantic(sc);
                            exp = resolveProperties(sc, exp);
                            if (needctfe)
                                sc = sc.endCTFE();
                            ei.exp = exp;
                        }

                        Type tb2 = dsym.type.toBasetype();
                        Type ti = ei.exp.type.toBasetype();

                        /* The problem is the following code:
                         *  struct CopyTest {
                         *     double x;
                         *     this(double a) { x = a * 10.0;}
                         *     this(this) { x += 2.0; }
                         *  }
                         *  const CopyTest z = CopyTest(5.3);  // ok
                         *  const CopyTest w = z;              // not ok, postblit not run
                         *  static assert(w.x == 55.0);
                         * because the postblit doesn't get run on the initialization of w.
                         */
                        if (auto ts = ti.isTypeStruct())
                        {
                            StructDeclaration sd = ts.sym;
                            /* Look to see if initializer involves a copy constructor
                             * (which implies a postblit)
                             */
                            // there is a copy constructor
                            // and exp is the same struct
                            if (sd.postblit && tb2.toDsymbol(null) == sd)
                            {
                                // The only allowable initializer is a (non-copy) constructor
                                if (ei.exp.isLvalue())
                                    dsym.error("of type struct `%s` uses `this(this)`, which is not allowed in static initialization", tb2.toChars());
                            }
                        }
                    }

                    dsym._init = dsym._init.initializerSemantic(sc, dsym.type, INITinterpret);
                    dsym.inuse--;
                    if (global.errors > errors)
                    {
                        dsym._init = new ErrorInitializer();
                        dsym.type = Type.terror;
                    }
                }
                else
                {
                    dsym._scope = scx ? scx : sc.copy();
                    dsym._scope.setNoFree();
                }
            }
            sc = sc.pop();
        }

    Ldtor:
        /* Build code to execute destruction, if necessary
         */
        dsym.edtor = dsym.callScopeDtor(sc);
        if (dsym.edtor)
        {
            if (sc.func && dsym.storage_class & (STC.static_ | STC.gshared))
                dsym.edtor = dsym.edtor.expressionSemantic(sc._module._scope);
            else
                dsym.edtor = dsym.edtor.expressionSemantic(sc);

            version (none)
            {
                // currently disabled because of std.stdio.stdin, stdout and stderr
                if (dsym.isDataseg() && !(dsym.storage_class & STC.extern_))
                    dsym.error("static storage variables cannot have destructors");
            }
        }

        dsym.semanticRun = PASS.semanticdone;

        if (dsym.type.toBasetype().ty == Terror)
            dsym.errors = true;

        if(sc.scopesym && !sc.scopesym.isAggregateDeclaration())
        {
            for (ScopeDsymbol sym = sc.scopesym; sym && dsym.endlinnum == 0;
                 sym = sym.parent ? sym.parent.isScopeDsymbol() : null)
                dsym.endlinnum = sym.endlinnum;
        }
    }

    override void visit(TypeInfoDeclaration dsym)
    {
        assert(dsym._linkage == LINK.c);
    }

    override void visit(BitFieldDeclaration dsym)
    {
        //printf("BitField::semantic('%s') %s\n", toPrettyChars(), id.toChars());
        if (dsym.semanticRun >= PASS.semanticdone)
            return;

        visit(cast(VarDeclaration)dsym);
        if (dsym.errors)
            return;

        if (!dsym.parent.isStructDeclaration() && !dsym.parent.isClassDeclaration())
        {
            dsym.error("bit-field must be member of struct, union, or class");
        }

        sc = sc.startCTFE();
        auto width = dsym.width.expressionSemantic(sc);
        sc = sc.endCTFE();
        width = width.ctfeInterpret();
        if (!dsym.type.isintegral())
        {
            // C11 6.7.2.1-5
            width.error("bit-field type `%s` is not an integer type", dsym.type.toChars());
            dsym.errors = true;
        }
        if (!width.isIntegerExp())
        {
            width.error("bit-field width `%s` is not an integer constant", dsym.width.toChars());
            dsym.errors = true;
        }
        const uwidth = width.toInteger(); // uwidth is unsigned
        if (uwidth == 0 && !dsym.isAnonymous())
        {
            width.error("bit-field `%s` has zero width", dsym.toChars());
            dsym.errors = true;
        }
        const sz = dsym.type.size();
        if (sz == SIZE_INVALID)
            dsym.errors = true;
        const max_width = sz * 8;
        if (uwidth > max_width)
        {
            width.error("width `%lld` of bit-field `%s` does not fit in type `%s`", cast(long)uwidth, dsym.toChars(), dsym.type.toChars());
            dsym.errors = true;
        }
        dsym.fieldWidth = cast(uint)uwidth;
    }

    override void visit(Import imp)
    {
        static if (LOG)
        {
            printf("Import::semantic('%s') %s\n", toPrettyChars(), id.toChars());
            scope(exit)
                printf("-Import::semantic('%s'), pkg = %p\n", toChars(), pkg);
        }
        if (imp.semanticRun > PASS.initial)
            return;

        if (imp._scope)
        {
            sc = imp._scope;
            imp._scope = null;
        }
        if (!sc)
            return;

        imp.parent = sc.parent;

        imp.semanticRun = PASS.semantic;

        // Load if not already done so
        bool loadErrored = false;
        if (!imp.mod)
        {
            loadErrored = imp.load(sc);
            if (imp.mod)
            {
                imp.mod.importAll(null);
                imp.mod.checkImportDeprecation(imp.loc, sc);
            }
        }
        if (imp.mod)
        {
            // Modules need a list of each imported module

            // if inside a template instantiation, the instantianting
            // module gets the import.
            // https://issues.dlang.org/show_bug.cgi?id=17181
            Module importer = sc._module;
            if (sc.minst && sc.tinst)
            {
                importer = sc.minst;
                if (!sc.tinst.importedModules.contains(imp.mod))
                    sc.tinst.importedModules.push(imp.mod);
            }
            //printf("%s imports %s\n", importer.toChars(), imp.mod.toChars());
            if (!importer.aimports.contains(imp.mod))
                importer.aimports.push(imp.mod);

            if (sc.explicitVisibility)
                imp.visibility = sc.visibility;

            if (!imp.aliasId && !imp.names.dim) // neither a selective nor a renamed import
            {
                ScopeDsymbol scopesym = sc.getScopesym();

                if (!imp.isstatic)
                {
                    scopesym.importScope(imp.mod, imp.visibility);
                }


                imp.addPackageAccess(scopesym);
            }

            if (!loadErrored)
            {
                imp.mod.dsymbolSemantic(null);
            }

            if (imp.mod.needmoduleinfo)
            {
                //printf("module4 %s because of %s\n", importer.toChars(), imp.mod.toChars());
                importer.needmoduleinfo = 1;
            }

            sc = sc.push(imp.mod);
            sc.visibility = imp.visibility;
            for (size_t i = 0; i < imp.aliasdecls.dim; i++)
            {
                AliasDeclaration ad = imp.aliasdecls[i];
                //printf("\tImport %s alias %s = %s, scope = %p\n", toPrettyChars(), aliases[i].toChars(), names[i].toChars(), ad._scope);
                Dsymbol sym = imp.mod.search(imp.loc, imp.names[i], IgnorePrivateImports);
                if (sym)
                {
                    import dmd.access : symbolIsVisible;
                    if (!symbolIsVisible(sc, sym))
                        imp.mod.error(imp.loc, "member `%s` is not visible from module `%s`",
                            imp.names[i].toChars(), sc._module.toChars());
                    ad.dsymbolSemantic(sc);
                    // If the import declaration is in non-root module,
                    // analysis of the aliased symbol is deferred.
                    // Therefore, don't see the ad.aliassym or ad.type here.
                }
                else
                {
                    Dsymbol s = imp.mod.search_correct(imp.names[i]);
                    if (s)
                        imp.mod.error(imp.loc, "import `%s` not found, did you mean %s `%s`?", imp.names[i].toChars(), s.kind(), s.toPrettyChars());
                    else
                        imp.mod.error(imp.loc, "import `%s` not found", imp.names[i].toChars());
                    ad.type = Type.terror;
                }
            }
            sc = sc.pop();
        }

        imp.semanticRun = PASS.semanticdone;

        // object self-imports itself, so skip that
        // https://issues.dlang.org/show_bug.cgi?id=7547
        // don't list pseudo modules __entrypoint.d, __main.d
        // https://issues.dlang.org/show_bug.cgi?id=11117
        // https://issues.dlang.org/show_bug.cgi?id=11164
        if (global.params.moduleDeps.buffer is null || (imp.id == Id.object && sc._module.ident == Id.object) ||
            strcmp(sc._module.ident.toChars(), "__main") == 0)
            return;

        /* The grammar of the file is:
         *      ImportDeclaration
         *          ::= BasicImportDeclaration [ " : " ImportBindList ] [ " -> "
         *      ModuleAliasIdentifier ] "\n"
         *
         *      BasicImportDeclaration
         *          ::= ModuleFullyQualifiedName " (" FilePath ") : " Protection|"string"
         *              " [ " static" ] : " ModuleFullyQualifiedName " (" FilePath ")"
         *
         *      FilePath
         *          - any string with '(', ')' and '\' escaped with the '\' character
         */
        OutBuffer* ob = global.params.moduleDeps.buffer;
        Module imod = sc._module;
        if (!global.params.moduleDeps.name)
            ob.writestring("depsImport ");
        ob.writestring(imod.toPrettyChars());
        ob.writestring(" (");
        escapePath(ob, imod.srcfile.toChars());
        ob.writestring(") : ");
        // use visibility instead of sc.visibility because it couldn't be
        // resolved yet, see the comment above
        visibilityToBuffer(ob, imp.visibility);
        ob.writeByte(' ');
        if (imp.isstatic)
        {
            stcToBuffer(ob, STC.static_);
            ob.writeByte(' ');
        }
        ob.writestring(": ");
        foreach (pid; imp.packages)
        {
            ob.printf("%s.", pid.toChars());
        }
        ob.writestring(imp.id.toString());
        ob.writestring(" (");
        if (imp.mod)
            escapePath(ob, imp.mod.srcfile.toChars());
        else
            ob.writestring("???");
        ob.writeByte(')');
        foreach (i, name; imp.names)
        {
            if (i == 0)
                ob.writeByte(':');
            else
                ob.writeByte(',');
            Identifier _alias = imp.aliases[i];
            if (!_alias)
            {
                ob.printf("%s", name.toChars());
                _alias = name;
            }
            else
                ob.printf("%s=%s", _alias.toChars(), name.toChars());
        }
        if (imp.aliasId)
            ob.printf(" -> %s", imp.aliasId.toChars());
        ob.writenl();
    }

    void attribSemantic(AttribDeclaration ad)
    {
        if (ad.semanticRun != PASS.initial)
            return;
        ad.semanticRun = PASS.semantic;
        Dsymbols* d = ad.include(sc);
        //printf("\tAttribDeclaration::semantic '%s', d = %p\n",toChars(), d);
        if (d)
        {
            Scope* sc2 = ad.newScope(sc);
            bool errors;
            for (size_t i = 0; i < d.dim; i++)
            {
                Dsymbol s = (*d)[i];
                s.dsymbolSemantic(sc2);
                errors |= s.errors;
            }
            ad.errors |= errors;
            if (sc2 != sc)
                sc2.pop();
        }
        ad.semanticRun = PASS.semanticdone;
    }

    override void visit(AttribDeclaration atd)
    {
        attribSemantic(atd);
    }

    override void visit(AnonDeclaration scd)
    {
        //printf("\tAnonDeclaration::semantic isunion:%d ptr:%p\n", scd.isunion, scd);
        assert(sc.parent);
        auto p = sc.parent.pastMixin();
        auto ad = p.isAggregateDeclaration();
        if (!ad)
        {
            error(scd.loc, "%s can only be a part of an aggregate, not %s `%s`", scd.kind(), p.kind(), p.toChars());
            scd.errors = true;
            return;
        }

        if (!scd.decl)
            return;

        sc = sc.push();
        sc.stc &= ~(STC.auto_ | STC.scope_ | STC.static_ | STC.gshared);
        sc.inunion = scd.isunion ? scd : null;
        sc.flags = 0;
        for (size_t i = 0; i < scd.decl.dim; i++)
        {
            Dsymbol s = (*scd.decl)[i];
            if (auto var = s.isVarDeclaration)
            {
                if (scd.isunion)
                    var.overlapped = true;
            }
            s.dsymbolSemantic(sc);
        }
        sc = sc.pop();
    }

    override void visit(PragmaDeclaration pd)
    {
        StringExp verifyMangleString(ref Expression e)
        {
            auto se = semanticString(sc, e, "mangled name");
            if (!se)
                return null;
            e = se;
            if (!se.len)
            {
                pd.error("zero-length string not allowed for mangled name");
                return null;
            }
            if (se.sz != 1)
            {
                pd.error("mangled name characters can only be of type `char`");
                return null;
            }
            version (all)
            {
                /* Note: D language specification should not have any assumption about backend
                 * implementation. Ideally pragma(mangle) can accept a string of any content.
                 *
                 * Therefore, this validation is compiler implementation specific.
                 */
                auto slice = se.peekString();
                for (size_t i = 0; i < se.len;)
                {
                    dchar c = slice[i];
                    if (c < 0x80)
                    {
                        if (c.isValidMangling)
                        {
                            ++i;
                            continue;
                        }
                        else
                        {
                            pd.error("char 0x%02x not allowed in mangled name", c);
                            break;
                        }
                    }
                    if (const msg = utf_decodeChar(slice, i, c))
                    {
                        pd.error("%.*s", cast(int)msg.length, msg.ptr);
                        break;
                    }
                    if (!isUniAlpha(c))
                    {
                        pd.error("char `0x%04x` not allowed in mangled name", c);
                        break;
                    }
                }
            }
            return se;
        }
        void declarations()
        {
            if (!pd.decl)
                return;

            Scope* sc2 = pd.newScope(sc);
            scope(exit)
                if (sc2 != sc)
                    sc2.pop();

            foreach (s; (*pd.decl)[])
            {
                s.dsymbolSemantic(sc2);
                if (pd.ident != Id.mangle)
                    continue;
                assert(pd.args);
                if (auto ad = s.isAggregateDeclaration())
                {
                    Expression e = (*pd.args)[0];
                    sc2 = sc2.startCTFE();
                    e = e.expressionSemantic(sc);
                    e = resolveProperties(sc2, e);
                    sc2 = sc2.endCTFE();
                    AggregateDeclaration agg;
                    if (auto tc = e.type.isTypeClass())
                        agg = tc.sym;
                    else if (auto ts = e.type.isTypeStruct())
                        agg = ts.sym;
                    ad.mangleOverride = new MangleOverride;
                    void setString(ref Expression e)
                    {
                        if (auto se = verifyMangleString(e))
                        {
                            const name = (cast(const(char)[])se.peekData()).xarraydup;
                            ad.mangleOverride.id = Identifier.idPool(name);
                            e = se;
                        }
                        else
                            e.error("must be a string");
                    }
                    if (agg)
                    {
                        ad.mangleOverride.agg = agg;
                        if (pd.args.dim == 2)
                        {
                            setString((*pd.args)[1]);
                        }
                        else
                            ad.mangleOverride.id = agg.ident;
                    }
                    else
                        setString((*pd.args)[0]);
                }
                else if (auto td = s.isTemplateDeclaration())
                {
                    pd.error("cannot apply to a template declaration");
                    errorSupplemental(pd.loc, "use `template Class(Args...){ pragma(mangle, \"other_name\") class Class {} }`");
                }
                else if (auto se = verifyMangleString((*pd.args)[0]))
                {
                    const name = (cast(const(char)[])se.peekData()).xarraydup;
                    uint cnt = setMangleOverride(s, name);
                    if (cnt > 1)
                        pd.error("can only apply to a single declaration");
                }
            }
        }

        void noDeclarations()
        {
            if (pd.decl)
            {
                pd.error("is missing a terminating `;`");
                declarations();
                // do them anyway, to avoid segfaults.
            }
        }

        // Should be merged with PragmaStatement
        //printf("\tPragmaDeclaration::semantic '%s'\n", pd.toChars());
        if (target.supportsLinkerDirective())
        {
            if (pd.ident == Id.linkerDirective)
            {
                if (!pd.args || pd.args.dim != 1)
                    pd.error("one string argument expected for pragma(linkerDirective)");
                else
                {
                    auto se = semanticString(sc, (*pd.args)[0], "linker directive");
                    if (!se)
                        return noDeclarations();
                    (*pd.args)[0] = se;
                    if (global.params.verbose)
                        message("linkopt   %.*s", cast(int)se.len, se.peekString().ptr);
                }
                return noDeclarations();
            }
        }
        if (pd.ident == Id.msg)
        {
            if (!pd.args)
                return noDeclarations();

            for (size_t i = 0; i < pd.args.dim; i++)
            {
                Expression e = (*pd.args)[i];
                sc = sc.startCTFE();
                e = e.expressionSemantic(sc);
                e = resolveProperties(sc, e);
                sc = sc.endCTFE();
                e = ctfeInterpretForPragmaMsg(e);
                if (e.op == EXP.error)
                {
                    errorSupplemental(pd.loc, "while evaluating `pragma(msg, %s)`", (*pd.args)[i].toChars());
                    return;
                }
                StringExp se = e.toStringExp();
                if (se)
                {
                    se = se.toUTF8(sc);
                    fprintf(stderr, "%.*s", cast(int)se.len, se.peekString().ptr);
                }
                else
                    fprintf(stderr, "%s", e.toChars());
            }
            fprintf(stderr, "\n");

            return noDeclarations();
        }
        else if (pd.ident == Id.lib)
        {
            if (!pd.args || pd.args.dim != 1)
                pd.error("string expected for library name");
            else
            {
                auto se = semanticString(sc, (*pd.args)[0], "library name");
                if (!se)
                    return noDeclarations();
                (*pd.args)[0] = se;

                auto name = se.peekString().xarraydup;
                if (global.params.verbose)
                    message("library   %s", name.ptr);
                if (global.params.moduleDeps.buffer && !global.params.moduleDeps.name)
                {
                    OutBuffer* ob = global.params.moduleDeps.buffer;
                    Module imod = sc._module;
                    ob.writestring("depsLib ");
                    ob.writestring(imod.toPrettyChars());
                    ob.writestring(" (");
                    escapePath(ob, imod.srcfile.toChars());
                    ob.writestring(") : ");
                    ob.writestring(name);
                    ob.writenl();
                }
                mem.xfree(name.ptr);
            }
            return noDeclarations();
        }
        else if (pd.ident == Id.startaddress)
        {
            if (!pd.args || pd.args.dim != 1)
                pd.error("function name expected for start address");
            else
            {
                /* https://issues.dlang.org/show_bug.cgi?id=11980
                 * resolveProperties and ctfeInterpret call are not necessary.
                 */
                Expression e = (*pd.args)[0];
                sc = sc.startCTFE();
                e = e.expressionSemantic(sc);
                sc = sc.endCTFE();
                (*pd.args)[0] = e;
                Dsymbol sa = getDsymbol(e);
                if (!sa || !sa.isFuncDeclaration())
                    pd.error("function name expected for start address, not `%s`", e.toChars());
            }
            return noDeclarations();
        }
        else if (pd.ident == Id.Pinline)
        {
            if (pd.args && pd.args.dim > 1)
            {
                pd.error("one boolean expression expected for `pragma(inline)`, not %llu", cast(ulong) pd.args.dim);
                pd.args.setDim(1);
                (*pd.args)[0] = ErrorExp.get();
            }

            // this pragma now gets evaluated on demand in function semantic

            return declarations();
        }
        else if (pd.ident == Id.mangle)
        {
            if (!pd.args)
                pd.args = new Expressions();
            if (pd.args.dim == 0 || pd.args.dim > 2)
            {
                pd.error(pd.args.dim == 0 ? "string expected for mangled name"
                                          : "expected 1 or 2 arguments");
                pd.args.setDim(1);
                (*pd.args)[0] = ErrorExp.get(); // error recovery
            }
            return declarations();
        }
        else if (pd.ident == Id.crt_constructor || pd.ident == Id.crt_destructor)
        {
            if (pd.args && pd.args.dim != 0)
                pd.error("takes no argument");
            else
            {
                immutable isCtor = pd.ident == Id.crt_constructor;

                static uint recurse(Dsymbol s, bool isCtor)
                {
                    if (auto ad = s.isAttribDeclaration())
                    {
                        uint nestedCount;
                        auto decls = ad.include(null);
                        if (decls)
                        {
                            for (size_t i = 0; i < decls.dim; ++i)
                                nestedCount += recurse((*decls)[i], isCtor);
                        }
                        return nestedCount;
                    }
                    else if (auto f = s.isFuncDeclaration())
                    {
                        f.flags |= isCtor ? FUNCFLAG.CRTCtor : FUNCFLAG.CRTDtor;
                        return 1;
                    }
                    else
                        return 0;
                    assert(0);
                }

                if (recurse(pd, isCtor) > 1)
                    pd.error("can only apply to a single declaration");
            }
            return declarations();
        }
        else if (pd.ident == Id.printf || pd.ident == Id.scanf)
        {
            if (pd.args && pd.args.dim != 0)
                pd.error("takes no argument");
            return declarations();
        }
        else if (!global.params.ignoreUnsupportedPragmas)
        {
            error(pd.loc, "unrecognized `pragma(%s)`", pd.ident.toChars());
            return declarations();
        }

        if (!global.params.verbose)
            return declarations();

        /* Print unrecognized pragmas
         */
        OutBuffer buf;
        buf.writestring(pd.ident.toString());
        if (pd.args)
        {
            const errors_save = global.startGagging();
            for (size_t i = 0; i < pd.args.dim; i++)
            {
                Expression e = (*pd.args)[i];
                sc = sc.startCTFE();
                e = e.expressionSemantic(sc);
                e = resolveProperties(sc, e);
                sc = sc.endCTFE();
                e = e.ctfeInterpret();
                if (i == 0)
                    buf.writestring(" (");
                else
                    buf.writeByte(',');
                buf.writestring(e.toChars());
            }
            if (pd.args.dim)
                buf.writeByte(')');
            global.endGagging(errors_save);
        }
        message("pragma    %s", buf.peekChars());
        return declarations();
    }

    override void visit(StaticIfDeclaration sid)
    {
        attribSemantic(sid);
    }

    override void visit(StaticForeachDeclaration sfd)
    {
        attribSemantic(sfd);
    }

    private Dsymbols* compileIt(CompileDeclaration cd)
    {
        //printf("CompileDeclaration::compileIt(loc = %d) %s\n", cd.loc.linnum, cd.exp.toChars());
        OutBuffer buf;
        if (expressionsToString(buf, sc, cd.exps))
            return null;

        const errors = global.errors;
        const len = buf.length;
        buf.writeByte(0);
        const str = buf.extractSlice()[0 .. len];
        scope p = new Parser!ASTCodegen(cd.loc, sc._module, str, false);
        p.nextToken();

        auto d = p.parseDeclDefs(0);
        if (global.errors != errors)
            return null;

        if (p.token.value != TOK.endOfFile)
        {
            cd.error("incomplete mixin declaration `%s`", str.ptr);
            return null;
        }
        return d;
    }

    /***********************************************************
     * https://dlang.org/spec/module.html#mixin-declaration
     */
    override void visit(CompileDeclaration cd)
    {
        //printf("CompileDeclaration::semantic()\n");
        if (!cd.compiled)
        {
            cd.decl = compileIt(cd);
            cd.AttribDeclaration.addMember(sc, cd.scopesym);
            cd.compiled = true;

            if (cd._scope && cd.decl)
            {
                for (size_t i = 0; i < cd.decl.dim; i++)
                {
                    Dsymbol s = (*cd.decl)[i];
                    s.setScope(cd._scope);
                }
            }
        }
        attribSemantic(cd);
    }

    override void visit(CPPNamespaceDeclaration ns)
    {
        Identifier identFromSE (StringExp se)
        {
            const sident = se.toStringz();
            if (!sident.length || !Identifier.isValidIdentifier(sident))
            {
                ns.exp.error("expected valid identifier for C++ namespace but got `%.*s`",
                             cast(int)sident.length, sident.ptr);
                return null;
            }
            else
                return Identifier.idPool(sident);
        }

        if (ns.ident !is null)
            return attribSemantic(ns);

        ns.cppnamespace = sc.namespace;
        sc = sc.startCTFE();
        ns.exp = ns.exp.expressionSemantic(sc);
        ns.exp = resolveProperties(sc, ns.exp);
        sc = sc.endCTFE();
        ns.exp = ns.exp.ctfeInterpret();
        // Can be either a tuple of strings or a string itself
        if (auto te = ns.exp.isTupleExp())
        {
            expandTuples(te.exps);
            CPPNamespaceDeclaration current = ns.cppnamespace;
            for (size_t d = 0; d < te.exps.dim; ++d)
            {
                auto exp = (*te.exps)[d];
                auto prev = d ? current : ns.cppnamespace;
                current = (d + 1) != te.exps.dim
                    ? new CPPNamespaceDeclaration(ns.loc, exp, null)
                    : ns;
                current.exp = exp;
                current.cppnamespace = prev;
                if (auto se = exp.toStringExp())
                {
                    current.ident = identFromSE(se);
                    if (current.ident is null)
                        return; // An error happened in `identFromSE`
                }
                else
                    ns.exp.error("`%s`: index %llu is not a string constant, it is a `%s`",
                                 ns.exp.toChars(), cast(ulong) d, ns.exp.type.toChars());
            }
        }
        else if (auto se = ns.exp.toStringExp())
            ns.ident = identFromSE(se);
        // Empty Tuple
        else if (ns.exp.isTypeExp() && ns.exp.isTypeExp().type.toBasetype().isTypeTuple())
        {
        }
        else
            ns.exp.error("compile time string constant (or tuple) expected, not `%s`",
                         ns.exp.toChars());
        attribSemantic(ns);
    }

    override void visit(UserAttributeDeclaration uad)
    {
        //printf("UserAttributeDeclaration::semantic() %p\n", this);
        if (uad.decl && !uad._scope)
            uad.Dsymbol.setScope(sc); // for function local symbols
        arrayExpressionSemantic(uad.atts, sc, true);
        return attribSemantic(uad);
    }

    override void visit(StaticAssert sa)
    {
        if (sa.semanticRun < PASS.semanticdone)
            sa.semanticRun = PASS.semanticdone;
    }

    override void visit(DebugSymbol ds)
    {
        //printf("DebugSymbol::semantic() %s\n", toChars());
        if (ds.semanticRun < PASS.semanticdone)
            ds.semanticRun = PASS.semanticdone;
    }

    override void visit(VersionSymbol vs)
    {
        if (vs.semanticRun < PASS.semanticdone)
            vs.semanticRun = PASS.semanticdone;
    }

    override void visit(Package pkg)
    {
        if (pkg.semanticRun < PASS.semanticdone)
            pkg.semanticRun = PASS.semanticdone;
    }

    override void visit(Module m)
    {
        if (m.semanticRun != PASS.initial)
            return;
        //printf("+Module::semantic(this = %p, '%s'): parent = %p\n", this, toChars(), parent);
        m.semanticRun = PASS.semantic;
        // Note that modules get their own scope, from scratch.
        // This is so regardless of where in the syntax a module
        // gets imported, it is unaffected by context.
        Scope* sc = m._scope; // see if already got one from importAll()
        if (!sc)
        {
            sc = Scope.createGlobal(m); // create root scope
        }

        //printf("Module = %p, linkage = %d\n", sc.scopesym, sc.linkage);
        // Pass 1 semantic routines: do public side of the definition
        m.members.foreachDsymbol( (s)
        {
            //printf("\tModule('%s'): '%s'.dsymbolSemantic()\n", toChars(), s.toChars());
            s.dsymbolSemantic(sc);
            m.runDeferredSemantic();
        });

        if (m.userAttribDecl)
        {
            m.userAttribDecl.dsymbolSemantic(sc);
        }
        if (!m._scope)
        {
            sc = sc.pop();
            sc.pop(); // 2 pops because Scope.createGlobal() created 2
        }
        m.semanticRun = PASS.semanticdone;
        //printf("-Module::semantic(this = %p, '%s'): parent = %p\n", this, toChars(), parent);
    }

    override void visit(EnumDeclaration ed)
    {
        //printf("EnumDeclaration::semantic(sd = %p, '%s') %s\n", sc.scopesym, sc.scopesym.toChars(), ed.toChars());
        //printf("EnumDeclaration::semantic() %p %s\n", this, ed.toChars());
        if (ed.semanticRun >= PASS.semanticdone)
            return; // semantic() already completed
        if (ed.semanticRun == PASS.semantic)
        {
            assert(ed.memtype);
            error(ed.loc, "circular reference to enum base type `%s`", ed.memtype.toChars());
            ed.errors = true;
            ed.semanticRun = PASS.semanticdone;
            return;
        }
        uint dprogress_save = Module.dprogress;

        Scope* scx = null;
        if (ed._scope)
        {
            sc = ed._scope;
            scx = ed._scope; // save so we don't make redundant copies
            ed._scope = null;
        }

        if (!sc)
            return;

        ed.parent = sc.parent;
        ed.type = ed.type.typeSemantic(ed.loc, sc);

        ed.visibility = sc.visibility;
        if (sc.stc & STC.deprecated_)
            ed.isdeprecated = true;
        ed.userAttribDecl = sc.userAttribDecl;
        ed.cppnamespace = sc.namespace;

        ed.semanticRun = PASS.semantic;
        UserAttributeDeclaration.checkGNUABITag(ed, sc.linkage);
        checkMustUseReserved(ed);

        if (!ed.members && !ed.memtype) // enum ident;
        {
            ed.semanticRun = PASS.semanticdone;
            return;
        }

        if (!ed.symtab)
            ed.symtab = new DsymbolTable();

        /* The separate, and distinct, cases are:
         *  1. enum { ... }
         *  2. enum : memtype { ... }
         *  3. enum ident { ... }
         *  4. enum ident : memtype { ... }
         *  5. enum ident : memtype;
         *  6. enum ident;
         */

        if (ed.memtype)
        {
            ed.memtype = ed.memtype.typeSemantic(ed.loc, sc);

            /* Check to see if memtype is forward referenced
             */
            if (auto te = ed.memtype.isTypeEnum())
            {
                auto sym = te.toDsymbol(sc).isEnumDeclaration();
                // Special enums like __c_[u]long[long] are fine to forward reference
                // see https://issues.dlang.org/show_bug.cgi?id=20599
                if (!sym.isSpecial() && (!sym.memtype ||  !sym.members || !sym.symtab || sym._scope))
                {
                    // memtype is forward referenced, so try again later
                    deferDsymbolSemantic(ed, scx);
                    Module.dprogress = dprogress_save;
                    //printf("\tdeferring %s\n", toChars());
                    ed.semanticRun = PASS.initial;
                    return;
                }
                else
                    // Ensure that semantic is run to detect. e.g. invalid forward references
                    sym.dsymbolSemantic(sc);
            }
            if (ed.memtype.ty == Tvoid)
            {
                ed.error("base type must not be `void`");
                ed.memtype = Type.terror;
            }
            if (ed.memtype.ty == Terror)
            {
                ed.errors = true;
                // poison all the members
                ed.members.foreachDsymbol( (s) { s.errors = true; } );
                ed.semanticRun = PASS.semanticdone;
                return;
            }
        }

        if (!ed.members) // enum ident : memtype;
        {
            ed.semanticRun = PASS.semanticdone;
            return;
        }

        if (ed.members.dim == 0)
        {
            ed.error("enum `%s` must have at least one member", ed.toChars());
            ed.errors = true;
            ed.semanticRun = PASS.semanticdone;
            return;
        }

        if (!(sc.flags & SCOPE.Cfile))  // C enum remains incomplete until members are done
            ed.semanticRun = PASS.semanticdone;

        Module.dprogress++;

        // @@@DEPRECATED_2.110@@@ https://dlang.org/deprecate.html#scope%20as%20a%20type%20constraint
        // Deprecated in 2.100
        // Make an error in 2.110
        if (sc.stc & STC.scope_)
            deprecation(ed.loc, "`scope` as a type constraint is deprecated.  Use `scope` at the usage site.");

        Scope* sce;
        if (ed.isAnonymous())
            sce = sc;
        else
        {
            sce = sc.push(ed);
            sce.parent = ed;
        }
        sce = sce.startCTFE();
        sce.setNoFree(); // needed for getMaxMinValue()

        /* Each enum member gets the sce scope
         */
        ed.members.foreachDsymbol( (s)
        {
            EnumMember em = s.isEnumMember();
            if (em)
                em._scope = sce;
        });

        /* addMember() is not called when the EnumDeclaration appears as a function statement,
         * so we have to do what addMember() does and install the enum members in the right symbol
         * table
         */
        addEnumMembers(ed, sc, sc.getScopesym());

        if (sc.flags & SCOPE.Cfile)
        {
            /* C11 6.7.2.2
             */
            assert(ed.memtype);
            int nextValue = 0;        // C11 6.7.2.2-3 first member value defaults to 0

            // C11 6.7.2.2-2 value must be representable as an int.
            // The sizemask represents all values that int will fit into,
            // from 0..uint.max.  We want to cover int.min..uint.max.
            const mask = Type.tint32.sizemask();
            IntRange ir = IntRange(SignExtendedNumber(~(mask >> 1), true),
                                   SignExtendedNumber(mask));

            void emSemantic(EnumMember em, ref int nextValue)
            {
                static void errorReturn(EnumMember em)
                {
                    em.errors = true;
                    em.semanticRun = PASS.semanticdone;
                }

                em.semanticRun = PASS.semantic;
                em.type = Type.tint32;
                em._linkage = LINK.c;
                em.storage_class |= STC.manifest;
                if (em.value)
                {
                    Expression e = em.value;
                    assert(e.dyncast() == DYNCAST.expression);
                    e = e.expressionSemantic(sc);
                    e = resolveProperties(sc, e);
                    e = e.integralPromotions(sc);
                    e = e.ctfeInterpret();
                    if (e.op == EXP.error)
                        return errorReturn(em);
                    auto ie = e.isIntegerExp();
                    if (!ie)
                    {
                        // C11 6.7.2.2-2
                        em.error("enum member must be an integral constant expression, not `%s` of type `%s`", e.toChars(), e.type.toChars());
                        return errorReturn(em);
                    }
                    if (!ir.contains(getIntRange(ie)))
                    {
                        // C11 6.7.2.2-2
                        em.error("enum member value `%s` does not fit in an `int`", e.toChars());
                        return errorReturn(em);
                    }
                    nextValue = cast(int)ie.toInteger();
                    em.value = new IntegerExp(em.loc, nextValue, Type.tint32);
                }
                else
                {
                    // C11 6.7.2.2-3 add 1 to value of previous enumeration constant
                    bool first = (em == (*em.ed.members)[0]);
                    if (!first)
                    {
                        import core.checkedint : adds;
                        bool overflow;
                        nextValue = adds(nextValue, 1, overflow);
                        if (overflow)
                        {
                            em.error("initialization with `%d+1` causes overflow for type `int`", nextValue - 1);
                            return errorReturn(em);
                        }
                    }
                    em.value = new IntegerExp(em.loc, nextValue, Type.tint32);
                }
                em.semanticRun = PASS.semanticdone;
            }

            ed.members.foreachDsymbol( (s)
            {
                if (EnumMember em = s.isEnumMember())
                    emSemantic(em, nextValue);
            });
            ed.semanticRun = PASS.semanticdone;
            return;
        }

        ed.members.foreachDsymbol( (s)
        {
            if (EnumMember em = s.isEnumMember())
                em.dsymbolSemantic(em._scope);
        });
        //printf("defaultval = %lld\n", defaultval);

        //if (defaultval) printf("defaultval: %s %s\n", defaultval.toChars(), defaultval.type.toChars());
        //printf("members = %s\n", members.toChars());
    }

    override void visit(EnumMember em)
    {
        //printf("EnumMember::semantic() %s\n", em.toChars());

        void errorReturn()
        {
            em.errors = true;
            em.semanticRun = PASS.semanticdone;
        }

        if (em.errors || em.semanticRun >= PASS.semanticdone)
            return;
        if (em.semanticRun == PASS.semantic)
        {
            em.error("circular reference to `enum` member");
            return errorReturn();
        }
        assert(em.ed);

        em.ed.dsymbolSemantic(sc);
        if (em.ed.errors)
            return errorReturn();
        if (em.errors || em.semanticRun >= PASS.semanticdone)
            return;

        if (em._scope)
            sc = em._scope;
        if (!sc)
            return;

        em.semanticRun = PASS.semantic;

        em.visibility = em.ed.isAnonymous() ? em.ed.visibility : Visibility(Visibility.Kind.public_);
        em._linkage = LINK.d;
        em.storage_class |= STC.manifest;

        // https://issues.dlang.org/show_bug.cgi?id=9701
        if (em.ed.isAnonymous())
        {
            if (em.userAttribDecl)
                em.userAttribDecl.userAttribDecl = em.ed.userAttribDecl;
            else
                em.userAttribDecl = em.ed.userAttribDecl;
        }

        // Eval UDA in this same scope. Issues 19344, 20835, 21122
        if (em.userAttribDecl)
        {
            // Set scope but avoid extra sc.uda attachment inside setScope()
            auto inneruda = em.userAttribDecl.userAttribDecl;
            em.userAttribDecl.setScope(sc);
            em.userAttribDecl.userAttribDecl = inneruda;
        }

        // The first enum member is special
        bool first = (em == (*em.ed.members)[0]);

        if (em.origType)
        {
            em.origType = em.origType.typeSemantic(em.loc, sc);
            em.type = em.origType;
            assert(em.value); // "type id;" is not a valid enum member declaration
        }

        if (em.value)
        {
            Expression e = em.value;
            assert(e.dyncast() == DYNCAST.expression);
            e = e.expressionSemantic(sc);
            e = resolveProperties(sc, e);
            e = e.ctfeInterpret();
            if (e.op == EXP.error)
                return errorReturn();
            if (first && !em.ed.memtype && !em.ed.isAnonymous())
            {
                em.ed.memtype = e.type;
                if (em.ed.memtype.ty == Terror)
                {
                    em.ed.errors = true;
                    return errorReturn();
                }
                if (em.ed.memtype.ty != Terror)
                {
                    /* https://issues.dlang.org/show_bug.cgi?id=11746
                     * All of named enum members should have same type
                     * with the first member. If the following members were referenced
                     * during the first member semantic, their types should be unified.
                     */
                    em.ed.members.foreachDsymbol( (s)
                    {
                        EnumMember enm = s.isEnumMember();
                        if (!enm || enm == em || enm.semanticRun < PASS.semanticdone || enm.origType)
                            return;

                        //printf("[%d] em = %s, em.semanticRun = %d\n", i, toChars(), em.semanticRun);
                        Expression ev = enm.value;
                        ev = ev.implicitCastTo(sc, em.ed.memtype);
                        ev = ev.ctfeInterpret();
                        ev = ev.castTo(sc, em.ed.type);
                        if (ev.op == EXP.error)
                            em.ed.errors = true;
                        enm.value = ev;
                    });

                    if (em.ed.errors)
                    {
                        em.ed.memtype = Type.terror;
                        return errorReturn();
                    }
                }
            }

            if (em.ed.memtype && !em.origType)
            {
                e = e.implicitCastTo(sc, em.ed.memtype);
                e = e.ctfeInterpret();

                // save origValue for better json output
                em.origValue = e;

                if (!em.ed.isAnonymous())
                {
                    e = e.castTo(sc, em.ed.type.addMod(e.type.mod)); // https://issues.dlang.org/show_bug.cgi?id=12385
                    e = e.ctfeInterpret();
                }
            }
            else if (em.origType)
            {
                e = e.implicitCastTo(sc, em.origType);
                e = e.ctfeInterpret();
                assert(em.ed.isAnonymous());

                // save origValue for better json output
                em.origValue = e;
            }
            em.value = e;
        }
        else if (first)
        {
            Type t;
            if (em.ed.memtype)
                t = em.ed.memtype;
            else
            {
                t = Type.tint32;
                if (!em.ed.isAnonymous())
                    em.ed.memtype = t;
            }
            Expression e = new IntegerExp(em.loc, 0, t);
            e = e.ctfeInterpret();

            // save origValue for better json output
            em.origValue = e;

            if (!em.ed.isAnonymous())
            {
                e = e.castTo(sc, em.ed.type);
                e = e.ctfeInterpret();
            }
            em.value = e;
        }
        else
        {
            /* Find the previous enum member,
             * and set this to be the previous value + 1
             */
            EnumMember emprev = null;
            em.ed.members.foreachDsymbol( (s)
            {
                if (auto enm = s.isEnumMember())
                {
                    if (enm == em)
                        return 1;       // found
                    emprev = enm;
                }
                return 0;       // continue
            });

            assert(emprev);
            if (emprev.semanticRun < PASS.semanticdone) // if forward reference
                emprev.dsymbolSemantic(emprev._scope); // resolve it
            if (emprev.errors)
                return errorReturn();

            Expression eprev = emprev.value;
            // .toHeadMutable() due to https://issues.dlang.org/show_bug.cgi?id=18645
            Type tprev = eprev.type.toHeadMutable().equals(em.ed.type.toHeadMutable())
                ? em.ed.memtype
                : eprev.type;
            /*
                https://issues.dlang.org/show_bug.cgi?id=20777
                Previously this used getProperty, which doesn't consider anything user defined,
                this construct does do that and thus fixes the bug.
            */
            Expression emax = DotIdExp.create(em.ed.loc, new TypeExp(em.ed.loc, tprev), Id.max);
            emax = emax.expressionSemantic(sc);
            emax = emax.ctfeInterpret();

            // Set value to (eprev + 1).
            // But first check that (eprev != emax)
            assert(eprev);
            Expression e = new EqualExp(EXP.equal, em.loc, eprev, emax);
            e = e.expressionSemantic(sc);
            e = e.ctfeInterpret();
            if (e.toInteger())
            {
                em.error("initialization with `%s.%s+1` causes overflow for type `%s`",
                    emprev.ed.toChars(), emprev.toChars(), em.ed.memtype.toChars());
                return errorReturn();
            }

            // Now set e to (eprev + 1)
            e = new AddExp(em.loc, eprev, IntegerExp.literal!1);
            e = e.expressionSemantic(sc);
            e = e.castTo(sc, eprev.type);
            e = e.ctfeInterpret();

            // save origValue (without cast) for better json output
            if (e.op != EXP.error) // avoid duplicate diagnostics
            {
                assert(emprev.origValue);
                em.origValue = new AddExp(em.loc, emprev.origValue, IntegerExp.literal!1);
                em.origValue = em.origValue.expressionSemantic(sc);
                em.origValue = em.origValue.ctfeInterpret();
            }

            if (e.op == EXP.error)
                return errorReturn();
            if (e.type.isfloating())
            {
                // Check that e != eprev (not always true for floats)
                Expression etest = new EqualExp(EXP.equal, em.loc, e, eprev);
                etest = etest.expressionSemantic(sc);
                etest = etest.ctfeInterpret();
                if (etest.toInteger())
                {
                    em.error("has inexact value due to loss of precision");
                    return errorReturn();
                }
            }
            em.value = e;
        }
        if (!em.origType)
            em.type = em.value.type;

        assert(em.origValue);
        em.semanticRun = PASS.semanticdone;
    }

    override void visit(TemplateDeclaration tempdecl)
    {
        static if (LOG)
        {
            printf("TemplateDeclaration.dsymbolSemantic(this = %p, id = '%s')\n", this, tempdecl.ident.toChars());
            printf("sc.stc = %llx\n", sc.stc);
            printf("sc.module = %s\n", sc._module.toChars());
        }
        if (tempdecl.semanticRun != PASS.initial)
            return; // semantic() already run

        if (tempdecl._scope)
        {
            sc = tempdecl._scope;
            tempdecl._scope = null;
        }
        if (!sc)
            return;

        // Remember templates defined in module object that we need to know about
        if (sc._module && sc._module.ident == Id.object)
        {
            if (tempdecl.ident == Id.RTInfo)
                Type.rtinfo = tempdecl;
        }

        /* Remember Scope for later instantiations, but make
         * a copy since attributes can change.
         */
        if (!tempdecl._scope)
        {
            tempdecl._scope = sc.copy();
            tempdecl._scope.setNoFree();
        }

        tempdecl.semanticRun = PASS.semantic;

        tempdecl.parent = sc.parent;
        tempdecl.visibility = sc.visibility;
        tempdecl.userAttribDecl = sc.userAttribDecl;
        tempdecl.cppnamespace = sc.namespace;
        tempdecl.isstatic = tempdecl.toParent().isModule() || (tempdecl._scope.stc & STC.static_);
        tempdecl.deprecated_ = !!(sc.stc & STC.deprecated_);

        UserAttributeDeclaration.checkGNUABITag(tempdecl, sc.linkage);

        if (!tempdecl.isstatic)
        {
            if (auto ad = tempdecl.parent.pastMixin().isAggregateDeclaration())
                ad.makeNested();
        }

        // Set up scope for parameters
        auto paramsym = new ScopeDsymbol();
        paramsym.parent = tempdecl.parent;
        Scope* paramscope = sc.push(paramsym);
        paramscope.stc = 0;

        if (global.params.ddoc.doOutput)
        {
            tempdecl.origParameters = new TemplateParameters(tempdecl.parameters.dim);
            for (size_t i = 0; i < tempdecl.parameters.dim; i++)
            {
                TemplateParameter tp = (*tempdecl.parameters)[i];
                (*tempdecl.origParameters)[i] = tp.syntaxCopy();
            }
        }

        for (size_t i = 0; i < tempdecl.parameters.dim; i++)
        {
            TemplateParameter tp = (*tempdecl.parameters)[i];
            if (!tp.declareParameter(paramscope))
            {
                error(tp.loc, "parameter `%s` multiply defined", tp.ident.toChars());
                tempdecl.errors = true;
            }
            if (!tp.tpsemantic(paramscope, tempdecl.parameters))
            {
                tempdecl.errors = true;
            }
            if (i + 1 != tempdecl.parameters.dim && tp.isTemplateTupleParameter())
            {
                tempdecl.error("template tuple parameter must be last one");
                tempdecl.errors = true;
            }
        }

        /* Calculate TemplateParameter.dependent
         */
        TemplateParameters tparams = TemplateParameters(1);
        for (size_t i = 0; i < tempdecl.parameters.dim; i++)
        {
            TemplateParameter tp = (*tempdecl.parameters)[i];
            tparams[0] = tp;

            for (size_t j = 0; j < tempdecl.parameters.dim; j++)
            {
                // Skip cases like: X(T : T)
                if (i == j)
                    continue;

                if (TemplateTypeParameter ttp = (*tempdecl.parameters)[j].isTemplateTypeParameter())
                {
                    if (reliesOnTident(ttp.specType, &tparams))
                        tp.dependent = true;
                }
                else if (TemplateAliasParameter tap = (*tempdecl.parameters)[j].isTemplateAliasParameter())
                {
                    if (reliesOnTident(tap.specType, &tparams) ||
                        reliesOnTident(isType(tap.specAlias), &tparams))
                    {
                        tp.dependent = true;
                    }
                }
            }
        }

        paramscope.pop();

        // Compute again
        tempdecl.onemember = null;
        if (tempdecl.members)
        {
            Dsymbol s;
            if (Dsymbol.oneMembers(tempdecl.members, &s, tempdecl.ident) && s)
            {
                tempdecl.onemember = s;
                s.parent = tempdecl;
            }
        }

        /* BUG: should check:
         *  1. template functions must not introduce virtual functions, as they
         *     cannot be accomodated in the vtbl[]
         *  2. templates cannot introduce non-static data members (i.e. fields)
         *     as they would change the instance size of the aggregate.
         */

        tempdecl.semanticRun = PASS.semanticdone;
    }

    override void visit(TemplateInstance ti)
    {
        templateInstanceSemantic(ti, sc, null);
    }

    override void visit(TemplateMixin tm)
    {
        static if (LOG)
        {
            printf("+TemplateMixin.dsymbolSemantic('%s', this=%p)\n", tm.toChars(), tm);
            fflush(stdout);
        }
        if (tm.semanticRun != PASS.initial)
        {
            // When a class/struct contains mixin members, and is done over
            // because of forward references, never reach here so semanticRun
            // has been reset to PASS.initial.
            static if (LOG)
            {
                printf("\tsemantic done\n");
            }
            return;
        }
        tm.semanticRun = PASS.semantic;
        static if (LOG)
        {
            printf("\tdo semantic\n");
        }

        Scope* scx = null;
        if (tm._scope)
        {
            sc = tm._scope;
            scx = tm._scope; // save so we don't make redundant copies
            tm._scope = null;
        }

        /* Run semantic on each argument, place results in tiargs[],
         * then find best match template with tiargs
         */
        if (!tm.findTempDecl(sc) || !tm.semanticTiargs(sc) || !tm.findBestMatch(sc, null))
        {
            if (tm.semanticRun == PASS.initial) // forward reference had occurred
            {
                //printf("forward reference - deferring\n");
                return deferDsymbolSemantic(tm, scx);
            }

            tm.inst = tm;
            tm.errors = true;
            return; // error recovery
        }

        auto tempdecl = tm.tempdecl.isTemplateDeclaration();
        assert(tempdecl);

        if (!tm.ident)
        {
            /* Assign scope local unique identifier, as same as lambdas.
             */
            const(char)[] s = "__mixin";

            if (FuncDeclaration func = sc.parent.isFuncDeclaration())
            {
                tm.symtab = func.localsymtab;
                if (tm.symtab)
                {
                    // Inside template constraint, symtab is not set yet.
                    goto L1;
                }
            }
            else
            {
                tm.symtab = sc.parent.isScopeDsymbol().symtab;
            L1:
                assert(tm.symtab);
                tm.ident = Identifier.generateId(s, tm.symtab.length + 1);
                tm.symtab.insert(tm);
            }
        }

        tm.inst = tm;
        tm.parent = sc.parent;

        /* Detect recursive mixin instantiations.
         */
        for (Dsymbol s = tm.parent; s; s = s.parent)
        {
            //printf("\ts = '%s'\n", s.toChars());
            TemplateMixin tmix = s.isTemplateMixin();
            if (!tmix || tempdecl != tmix.tempdecl)
                continue;

            /* Different argument list lengths happen with variadic args
             */
            if (tm.tiargs.dim != tmix.tiargs.dim)
                continue;

            for (size_t i = 0; i < tm.tiargs.dim; i++)
            {
                RootObject o = (*tm.tiargs)[i];
                Type ta = isType(o);
                Expression ea = isExpression(o);
                Dsymbol sa = isDsymbol(o);
                RootObject tmo = (*tmix.tiargs)[i];
                if (ta)
                {
                    Type tmta = isType(tmo);
                    if (!tmta)
                        goto Lcontinue;
                    if (!ta.equals(tmta))
                        goto Lcontinue;
                }
                else if (ea)
                {
                    Expression tme = isExpression(tmo);
                    if (!tme || !ea.equals(tme))
                        goto Lcontinue;
                }
                else if (sa)
                {
                    Dsymbol tmsa = isDsymbol(tmo);
                    if (sa != tmsa)
                        goto Lcontinue;
                }
                else
                    assert(0);
            }
            tm.error("recursive mixin instantiation");
            return;

        Lcontinue:
            continue;
        }

        // Copy the syntax trees from the TemplateDeclaration
        tm.members = Dsymbol.arraySyntaxCopy(tempdecl.members);
        if (!tm.members)
            return;

        tm.symtab = new DsymbolTable();

        sc.getScopesym().importScope(tm, Visibility(Visibility.Kind.public_));

        static if (LOG)
        {
            printf("\tcreate scope for template parameters '%s'\n", tm.toChars());
        }
        Scope* scy = sc.push(tm);
        scy.parent = tm;

        /* https://issues.dlang.org/show_bug.cgi?id=930
         *
         * If the template that is to be mixed in is in the scope of a template
         * instance, we have to also declare the type aliases in the new mixin scope.
         */
        auto parentInstance = tempdecl.parent ? tempdecl.parent.isTemplateInstance() : null;
        if (parentInstance)
            parentInstance.declareParameters(scy);

        tm.argsym = new ScopeDsymbol();
        tm.argsym.parent = scy.parent;
        Scope* argscope = scy.push(tm.argsym);

        uint errorsave = global.errors;

        // Declare each template parameter as an alias for the argument type
        tm.declareParameters(argscope);

        // Add members to enclosing scope, as well as this scope
        tm.members.foreachDsymbol(s => s.addMember(argscope, tm));

        // Do semantic() analysis on template instance members
        static if (LOG)
        {
            printf("\tdo semantic() on template instance members '%s'\n", tm.toChars());
        }
        Scope* sc2 = argscope.push(tm);
        //size_t deferred_dim = Module.deferred.dim;

        __gshared int nest;
        //printf("%d\n", nest);
        if (++nest > global.recursionLimit)
        {
            global.gag = 0; // ensure error message gets printed
            tm.error("recursive expansion");
            fatal();
        }

        tm.members.foreachDsymbol( s => s.setScope(sc2) );

        tm.members.foreachDsymbol( s => s.importAll(sc2) );

        tm.members.foreachDsymbol( s => s.dsymbolSemantic(sc2) );

        nest--;

        /* In DeclDefs scope, TemplateMixin does not have to handle deferred symbols.
         * Because the members would already call Module.addDeferredSemantic() for themselves.
         * See Struct, Class, Interface, and EnumDeclaration.dsymbolSemantic().
         */
        //if (!sc.func && Module.deferred.dim > deferred_dim) {}

        AggregateDeclaration ad = tm.isMember();
        if (sc.func && !ad)
        {
            tm.semantic2(sc2);
            tm.semantic3(sc2);
        }

        // Give additional context info if error occurred during instantiation
        if (global.errors != errorsave)
        {
            tm.error("error instantiating");
            tm.errors = true;
        }

        sc2.pop();
        argscope.pop();
        scy.pop();

        static if (LOG)
        {
            printf("-TemplateMixin.dsymbolSemantic('%s', this=%p)\n", tm.toChars(), tm);
        }
    }

    override void visit(Nspace ns)
    {
        if (ns.semanticRun != PASS.initial)
            return;
        static if (LOG)
        {
            printf("+Nspace::semantic('%s')\n", ns.toChars());
            scope(exit) printf("-Nspace::semantic('%s')\n", ns.toChars());
        }
        if (ns._scope)
        {
            sc = ns._scope;
            ns._scope = null;
        }
        if (!sc)
            return;

        bool repopulateMembers = false;
        if (ns.identExp)
        {
            // resolve the namespace identifier
            sc = sc.startCTFE();
            Expression resolved = ns.identExp.expressionSemantic(sc);
            resolved = resolveProperties(sc, resolved);
            sc = sc.endCTFE();
            resolved = resolved.ctfeInterpret();
            StringExp name = resolved.toStringExp();
            TupleExp tup = name ? null : resolved.isTupleExp();
            if (!tup && !name)
            {
                error(ns.loc, "expected string expression for namespace name, got `%s`", ns.identExp.toChars());
                return;
            }
            ns.identExp = resolved; // we don't need to keep the old AST around
            if (name)
            {
                const(char)[] ident = name.toStringz();
                if (ident.length == 0 || !Identifier.isValidIdentifier(ident))
                {
                    error(ns.loc, "expected valid identifier for C++ namespace but got `%.*s`", cast(int)ident.length, ident.ptr);
                    return;
                }
                ns.ident = Identifier.idPool(ident);
            }
            else
            {
                // create namespace stack from the tuple
                Nspace parentns = ns;
                foreach (i, exp; *tup.exps)
                {
                    name = exp.toStringExp();
                    if (!name)
                    {
                        error(ns.loc, "expected string expression for namespace name, got `%s`", exp.toChars());
                        return;
                    }
                    const(char)[] ident = name.toStringz();
                    if (ident.length == 0 || !Identifier.isValidIdentifier(ident))
                    {
                        error(ns.loc, "expected valid identifier for C++ namespace but got `%.*s`", cast(int)ident.length, ident.ptr);
                        return;
                    }
                    if (i == 0)
                    {
                        ns.ident = Identifier.idPool(ident);
                    }
                    else
                    {
                        // insert the new namespace
                        Nspace childns = new Nspace(ns.loc, Identifier.idPool(ident), null, parentns.members);
                        parentns.members = new Dsymbols;
                        parentns.members.push(childns);
                        parentns = childns;
                        repopulateMembers = true;
                    }
                }
            }
        }

        ns.semanticRun = PASS.semantic;
        ns.parent = sc.parent;
        // Link does not matter here, if the UDA is present it will error
        UserAttributeDeclaration.checkGNUABITag(ns, LINK.cpp);

        if (!ns.members)
        {
            ns.semanticRun = PASS.semanticdone;
            return;
        }
        assert(sc);
        sc = sc.push(ns);
        sc.linkage = LINK.cpp; // note that namespaces imply C++ linkage
        sc.parent = ns;
        foreach (s; *ns.members)
        {
            if (repopulateMembers)
            {
                s.addMember(sc, sc.scopesym);
                s.setScope(sc);
            }
            s.importAll(sc);
        }
        foreach (s; *ns.members)
        {
            static if (LOG)
            {
                printf("\tmember '%s', kind = '%s'\n", s.toChars(), s.kind());
            }
            s.dsymbolSemantic(sc);
        }
        sc.pop();
        ns.semanticRun = PASS.semanticdone;
    }

    void funcDeclarationSemantic(FuncDeclaration funcdecl)
    {
        version (none)
        {
            printf("FuncDeclaration::semantic(sc = %p, this = %p, '%s', linkage = %d)\n", sc, funcdecl, funcdecl.toPrettyChars(), sc.linkage);
            if (funcdecl.isFuncLiteralDeclaration())
                printf("\tFuncLiteralDeclaration()\n");
            printf("sc.parent = %s, parent = %s\n", sc.parent.toChars(), funcdecl.parent ? funcdecl.parent.toChars() : "");
            printf("type: %p, %s\n", funcdecl.type, funcdecl.type.toChars());
        }

        if (funcdecl.semanticRun != PASS.initial && funcdecl.isFuncLiteralDeclaration())
        {
            /* Member functions that have return types that are
             * forward references can have semantic() run more than
             * once on them.
             * See test\interface2.d, test20
             */
            return;
        }

        if (funcdecl.semanticRun >= PASS.semanticdone)
            return;
        assert(funcdecl.semanticRun <= PASS.semantic);
        funcdecl.semanticRun = PASS.semantic;

        if (funcdecl._scope)
        {
            sc = funcdecl._scope;
            funcdecl._scope = null;
        }

        if (!sc || funcdecl.errors)
            return;

        funcdecl.cppnamespace = sc.namespace;
        funcdecl.parent = sc.parent;
        Dsymbol parent = funcdecl.toParent();

        funcdecl.foverrides.setDim(0); // reset in case semantic() is being retried for this function

        funcdecl.storage_class |= sc.stc & ~STC.ref_;
        AggregateDeclaration ad = funcdecl.isThis();
        // Don't nest structs b/c of generated methods which should not access the outer scopes.
        // https://issues.dlang.org/show_bug.cgi?id=16627
        if (ad && !funcdecl.isGenerated())
        {
            funcdecl.storage_class |= ad.storage_class & (STC.TYPECTOR | STC.synchronized_);
            ad.makeNested();
        }
        if (sc.func)
            funcdecl.storage_class |= sc.func.storage_class & STC.disable;
        // Remove prefix storage classes silently.
        if ((funcdecl.storage_class & STC.TYPECTOR) && !(ad || funcdecl.isNested()))
            funcdecl.storage_class &= ~STC.TYPECTOR;

        //printf("function storage_class = x%llx, sc.stc = x%llx, %x\n", storage_class, sc.stc, Declaration.isFinal());

        if (sc.flags & SCOPE.compile)
            funcdecl.flags |= FUNCFLAG.compileTimeOnly; // don't emit code for this function

        funcdecl._linkage = sc.linkage;
        if (auto fld = funcdecl.isFuncLiteralDeclaration())
        {
            if (fld.treq)
            {
                Type treq = fld.treq;
                assert(treq.nextOf().ty == Tfunction);
                if (treq.ty == Tdelegate)
                    fld.tok = TOK.delegate_;
                else if (treq.isPtrToFunction())
                    fld.tok = TOK.function_;
                else
                    assert(0);
                funcdecl._linkage = treq.nextOf().toTypeFunction().linkage;
            }
        }

        // evaluate pragma(inline)
        if (auto pragmadecl = sc.inlining)
            funcdecl.inlining = pragmadecl.evalPragmaInline(sc);

        funcdecl.visibility = sc.visibility;
        funcdecl.userAttribDecl = sc.userAttribDecl;
        UserAttributeDeclaration.checkGNUABITag(funcdecl, funcdecl._linkage);
        checkMustUseReserved(funcdecl);

        if (!funcdecl.originalType)
            funcdecl.originalType = funcdecl.type.syntaxCopy();

        static TypeFunction getFunctionType(FuncDeclaration fd)
        {
            if (auto tf = fd.type.isTypeFunction())
                return tf;

            if (!fd.type.isTypeError())
            {
                fd.error("`%s` must be a function instead of `%s`", fd.toChars(), fd.type.toChars());
                fd.type = Type.terror;
            }
            fd.errors = true;
            return null;
        }

        if (sc.flags & SCOPE.Cfile)
        {
            /* C11 allows a function to be declared with a typedef, D does not.
             */
            if (auto ti = funcdecl.type.isTypeIdentifier())
            {
                auto tj = ti.typeSemantic(funcdecl.loc, sc);
                if (auto tjf = tj.isTypeFunction())
                {
                    /* Copy the type instead of just pointing to it,
                     * as we don't merge function types
                     */
                    auto tjf2 = new TypeFunction(tjf.parameterList, tjf.next, tjf.linkage);
                    funcdecl.type = tjf2;
                    funcdecl.originalType = tjf2;
                }
            }
        }

        if (!getFunctionType(funcdecl))
            return;

        if (!funcdecl.type.deco)
        {
            sc = sc.push();
            sc.stc |= funcdecl.storage_class & (STC.disable | STC.deprecated_); // forward to function type

            TypeFunction tf = funcdecl.type.toTypeFunction();
            if (sc.func)
            {
                /* If the nesting parent is pure without inference,
                 * then this function defaults to pure too.
                 *
                 *  auto foo() pure {
                 *    auto bar() {}     // become a weak purity function
                 *    class C {         // nested class
                 *      auto baz() {}   // become a weak purity function
                 *    }
                 *
                 *    static auto boo() {}   // typed as impure
                 *    // Even though, boo cannot call any impure functions.
                 *    // See also Expression::checkPurity().
                 *  }
                 */
                if (tf.purity == PURE.impure && (funcdecl.isNested() || funcdecl.isThis()))
                {
                    FuncDeclaration fd = null;
                    for (Dsymbol p = funcdecl.toParent2(); p; p = p.toParent2())
                    {
                        if (AggregateDeclaration adx = p.isAggregateDeclaration())
                        {
                            if (adx.isNested())
                                continue;
                            break;
                        }
                        if ((fd = p.isFuncDeclaration()) !is null)
                            break;
                    }

                    /* If the parent's purity is inferred, then this function's purity needs
                     * to be inferred first.
                     */
                    if (fd && fd.isPureBypassingInference() >= PURE.weak && !funcdecl.isInstantiated())
                    {
                        tf.purity = PURE.fwdref; // default to pure
                    }
                }
            }

            if (tf.isref)
                sc.stc |= STC.ref_;
            if (tf.isScopeQual)
                sc.stc |= STC.scope_;
            if (tf.isnothrow)
                sc.stc |= STC.nothrow_;
            if (tf.isnogc)
                sc.stc |= STC.nogc;
            if (tf.isproperty)
                sc.stc |= STC.property;
            if (tf.purity == PURE.fwdref)
                sc.stc |= STC.pure_;

            if (tf.trust != TRUST.default_)
            {
                sc.stc &= ~STC.safeGroup;
                if (tf.trust == TRUST.safe)
                    sc.stc |= STC.safe;
                else if (tf.trust == TRUST.system)
                    sc.stc |= STC.system;
                else if (tf.trust == TRUST.trusted)
                    sc.stc |= STC.trusted;
            }

            if (funcdecl.isCtorDeclaration())
            {
                tf.isctor = true;
                Type tret = ad.handleType();
                assert(tret);
                tret = tret.addStorageClass(funcdecl.storage_class | sc.stc);
                tret = tret.addMod(funcdecl.type.mod);
                tf.next = tret;
                if (ad.isStructDeclaration())
                    sc.stc |= STC.ref_;
            }

            // 'return' on a non-static class member function implies 'scope' as well
            if (ad && ad.isClassDeclaration() && (tf.isreturn || sc.stc & STC.return_) && !(sc.stc & STC.static_))
                sc.stc |= STC.scope_;

            // If 'this' has no pointers, remove 'scope' as it has no meaning
            // Note: this is already covered by semantic of `VarDeclaration` and `TypeFunction`,
            // but existing code relies on `hasPointers()` being called here to resolve forward references:
            // https://github.com/dlang/dmd/pull/14232#issuecomment-1162906573
            if (sc.stc & STC.scope_ && ad && ad.isStructDeclaration() && !ad.type.hasPointers())
            {
                sc.stc &= ~STC.scope_;
                tf.isScopeQual = false;
                if (tf.isreturnscope)
                {
                    sc.stc &= ~(STC.return_ | STC.returnScope);
                    tf.isreturn = false;
                    tf.isreturnscope = false;
                }
            }

            sc.linkage = funcdecl._linkage;

            if (!tf.isNaked() && !(funcdecl.isThis() || funcdecl.isNested()))
            {
                OutBuffer buf;
                MODtoBuffer(&buf, tf.mod);
                funcdecl.error("without `this` cannot be `%s`", buf.peekChars());
                tf.mod = 0; // remove qualifiers
            }

            /* Apply const, immutable, wild and shared storage class
             * to the function type. Do this before type semantic.
             */
            auto stc = funcdecl.storage_class;
            if (funcdecl.type.isImmutable())
                stc |= STC.immutable_;
            if (funcdecl.type.isConst())
                stc |= STC.const_;
            if (funcdecl.type.isShared() || funcdecl.storage_class & STC.synchronized_)
                stc |= STC.shared_;
            if (funcdecl.type.isWild())
                stc |= STC.wild;
            funcdecl.type = funcdecl.type.addSTC(stc);

            funcdecl.type = funcdecl.type.typeSemantic(funcdecl.loc, sc);
            sc = sc.pop();
        }

        auto f = getFunctionType(funcdecl);
        if (!f)
            return;     // funcdecl's type is not a function

        {
            // Merge back function attributes into 'originalType'.
            // It's used for mangling, ddoc, and json output.
            TypeFunction tfo = funcdecl.originalType.toTypeFunction();
            tfo.mod = f.mod;
            tfo.isScopeQual = f.isScopeQual;
            tfo.isreturninferred = f.isreturninferred;
            tfo.isscopeinferred = f.isscopeinferred;
            tfo.isref = f.isref;
            tfo.isnothrow = f.isnothrow;
            tfo.isnogc = f.isnogc;
            tfo.isproperty = f.isproperty;
            tfo.purity = f.purity;
            tfo.trust = f.trust;

            funcdecl.storage_class &= ~(STC.TYPECTOR | STC.FUNCATTR);
        }

        // check pragma(crt_constructor) signature
        if (funcdecl.flags & (FUNCFLAG.CRTCtor | FUNCFLAG.CRTDtor))
        {
            const idStr = (funcdecl.flags & FUNCFLAG.CRTCtor) ? "crt_constructor" : "crt_destructor";
            if (f.nextOf().ty != Tvoid)
                funcdecl.error("must return `void` for `pragma(%s)`", idStr.ptr);
            if (funcdecl._linkage != LINK.c && f.parameterList.length != 0)
                funcdecl.error("must be `extern(C)` for `pragma(%s)` when taking parameters", idStr.ptr);
        }

        if (funcdecl.overnext && funcdecl.isCsymbol())
        {
            /* C does not allow function overloading, but it does allow
             * redeclarations of the same function. If .overnext points
             * to a redeclaration, ok. Error if it is an overload.
             */
            auto fnext = funcdecl.overnext.isFuncDeclaration();
            funcDeclarationSemantic(fnext);
            auto fn = fnext.type.isTypeFunction();
            if (!fn || !cFuncEquivalence(f, fn))
            {
                funcdecl.error("redeclaration with different type");
                //printf("t1: %s\n", f.toChars());
                //printf("t2: %s\n", fn.toChars());
            }
            funcdecl.overnext = null;   // don't overload the redeclarations
        }

        if ((funcdecl.storage_class & STC.auto_) && !f.isref && !funcdecl.inferRetType)
            funcdecl.error("storage class `auto` has no effect if return type is not inferred");

        if (f.isreturn && !funcdecl.needThis() && !funcdecl.isNested())
        {
            /* Non-static nested functions have a hidden 'this' pointer to which
             * the 'return' applies
             */
            if (sc.scopesym && sc.scopesym.isAggregateDeclaration())
                funcdecl.error("`static` member has no `this` to which `return` can apply");
            else
                error(funcdecl.loc, "top-level function `%s` has no `this` to which `return` can apply", funcdecl.toChars());
        }

        if (funcdecl.isAbstract() && !funcdecl.isVirtual())
        {
            const(char)* sfunc;
            if (funcdecl.isStatic())
                sfunc = "static";
            else if (funcdecl.visibility.kind == Visibility.Kind.private_ || funcdecl.visibility.kind == Visibility.Kind.package_)
                sfunc = visibilityToChars(funcdecl.visibility.kind);
            else
                sfunc = "final";
            funcdecl.error("`%s` functions cannot be `abstract`", sfunc);
        }

        if (funcdecl.isOverride() && !funcdecl.isVirtual() && !funcdecl.isFuncLiteralDeclaration())
        {
            Visibility.Kind kind = funcdecl.visible().kind;
            if ((kind == Visibility.Kind.private_ || kind == Visibility.Kind.package_) && funcdecl.isMember())
                funcdecl.error("`%s` method is not virtual and cannot override", visibilityToChars(kind));
            else
                funcdecl.error("cannot override a non-virtual function");
        }

        if (funcdecl.isAbstract() && funcdecl.isFinalFunc())
            funcdecl.error("cannot be both `final` and `abstract`");
        version (none)
        {
            if (funcdecl.isAbstract() && funcdecl.fbody)
                funcdecl.error("`abstract` functions cannot have bodies");
        }

        version (none)
        {
            if (funcdecl.isStaticConstructor() || funcdecl.isStaticDestructor())
            {
                if (!funcdecl.isStatic() || funcdecl.type.nextOf().ty != Tvoid)
                    funcdecl.error("static constructors / destructors must be `static void`");
                if (f.arguments && f.arguments.dim)
                    funcdecl.error("static constructors / destructors must have empty parameter list");
                // BUG: check for invalid storage classes
            }
        }

        if (const pors = sc.flags & (SCOPE.printf | SCOPE.scanf))
        {
            /* printf/scanf-like functions must be of the form:
             *    extern (C/C++) T printf([parameters...], const(char)* format, ...);
             * or:
             *    extern (C/C++) T vprintf([parameters...], const(char)* format, va_list);
             */

            static bool isPointerToChar(Parameter p)
            {
                if (auto tptr = p.type.isTypePointer())
                {
                    return tptr.next.ty == Tchar;
                }
                return false;
            }

            bool isVa_list(Parameter p)
            {
                return p.type.equals(target.va_listType(funcdecl.loc, sc));
            }

            const nparams = f.parameterList.length;
            if ((f.linkage == LINK.c || f.linkage == LINK.cpp) &&

                (f.parameterList.varargs == VarArg.variadic &&
                 nparams >= 1 &&
                 isPointerToChar(f.parameterList[nparams - 1]) ||

                 f.parameterList.varargs == VarArg.none &&
                 nparams >= 2 &&
                 isPointerToChar(f.parameterList[nparams - 2]) &&
                 isVa_list(f.parameterList[nparams - 1])
                )
               )
            {
                funcdecl.flags |= (pors == SCOPE.printf) ? FUNCFLAG.printf : FUNCFLAG.scanf;
            }
            else
            {
                const p = (pors == SCOPE.printf ? Id.printf : Id.scanf).toChars();
                if (f.parameterList.varargs == VarArg.variadic)
                {
                    funcdecl.error("`pragma(%s)` functions must be `extern(C) %s %s([parameters...], const(char)*, ...)`"
                                   ~ " not `%s`",
                        p, f.next.toChars(), funcdecl.toChars(), funcdecl.type.toChars());
                }
                else
                {
                    funcdecl.error("`pragma(%s)` functions must be `extern(C) %s %s([parameters...], const(char)*, va_list)`",
                        p, f.next.toChars(), funcdecl.toChars());
                }
            }
        }

        if (auto id = parent.isInterfaceDeclaration())
        {
            funcdecl.storage_class |= STC.abstract_;
            if (funcdecl.isCtorDeclaration() || funcdecl.isPostBlitDeclaration() || funcdecl.isDtorDeclaration() || funcdecl.isInvariantDeclaration() || funcdecl.isNewDeclaration() || funcdecl.isDelete())
                funcdecl.error("constructors, destructors, postblits, invariants, new and delete functions are not allowed in interface `%s`", id.toChars());
            if (funcdecl.fbody && funcdecl.isVirtual())
                funcdecl.error("function body only allowed in `final` functions in interface `%s`", id.toChars());
        }

        if (UnionDeclaration ud = parent.isUnionDeclaration())
        {
            if (funcdecl.isPostBlitDeclaration() || funcdecl.isDtorDeclaration() || funcdecl.isInvariantDeclaration())
                funcdecl.error("destructors, postblits and invariants are not allowed in union `%s`", ud.toChars());
        }

        if (StructDeclaration sd = parent.isStructDeclaration())
        {
            if (funcdecl.isCtorDeclaration())
            {
                goto Ldone;
            }
        }

        if (ClassDeclaration cd = parent.isClassDeclaration())
        {
            parent = cd = objc.getParent(funcdecl, cd);

            if (funcdecl.isCtorDeclaration())
            {
                goto Ldone;
            }

            if (funcdecl.storage_class & STC.abstract_)
                cd.isabstract = ThreeState.yes;

            // if static function, do not put in vtbl[]
            if (!funcdecl.isVirtual())
            {
                //printf("\tnot virtual\n");
                goto Ldone;
            }
            // Suppress further errors if the return type is an error
            if (funcdecl.type.nextOf() == Type.terror)
                goto Ldone;

            bool may_override = false;
            for (size_t i = 0; i < cd.baseclasses.dim; i++)
            {
                BaseClass* b = (*cd.baseclasses)[i];
                ClassDeclaration cbd = b.type.toBasetype().isClassHandle();
                if (!cbd)
                    continue;
                for (size_t j = 0; j < cbd.vtbl.dim; j++)
                {
                    FuncDeclaration f2 = cbd.vtbl[j].isFuncDeclaration();
                    if (!f2 || f2.ident != funcdecl.ident)
                        continue;
                    if (cbd.parent && cbd.parent.isTemplateInstance())
                    {
                        if (!f2.functionSemantic())
                            goto Ldone;
                    }
                    may_override = true;
                }
            }
            if (may_override && funcdecl.type.nextOf() is null)
            {
                /* If same name function exists in base class but 'this' is auto return,
                 * cannot find index of base class's vtbl[] to override.
                 */
                funcdecl.error("return type inference is not supported if may override base class function");
            }

            /* Find index of existing function in base class's vtbl[] to override
             * (the index will be the same as in cd's current vtbl[])
             */
            int vi = cd.baseClass ? funcdecl.findVtblIndex(&cd.baseClass.vtbl, cast(int)cd.baseClass.vtbl.dim) : -1;

            bool doesoverride = false;
            switch (vi)
            {
            case -1:
            Lintro:
                /* Didn't find one, so
                 * This is an 'introducing' function which gets a new
                 * slot in the vtbl[].
                 */

                // Verify this doesn't override previous final function
                if (cd.baseClass)
                {
                    Dsymbol s = cd.baseClass.search(funcdecl.loc, funcdecl.ident);
                    if (s)
                    {
                        if (auto f2 = s.isFuncDeclaration())
                        {
                            f2 = f2.overloadExactMatch(funcdecl.type);
                            if (f2 && f2.isFinalFunc() && f2.visible().kind != Visibility.Kind.private_)
                                funcdecl.error("cannot override `final` function `%s`", f2.toPrettyChars());
                        }
                    }
                }

                /* These quirky conditions mimic what happens when virtual
                   inheritance is implemented by producing a virtual base table
                   with offsets to each of the virtual bases.
                 */
                if (target.cpp.splitVBasetable && cd.classKind == ClassKind.cpp &&
                    cd.baseClass && cd.baseClass.vtbl.dim)
                {
                    /* if overriding an interface function, then this is not
                     * introducing and don't put it in the class vtbl[]
                     */
                    funcdecl.interfaceVirtual = funcdecl.overrideInterface();
                    if (funcdecl.interfaceVirtual)
                    {
                        //printf("\tinterface function %s\n", toChars());
                        cd.vtblFinal.push(funcdecl);
                        goto Linterfaces;
                    }
                }

                if (funcdecl.isFinalFunc())
                {
                    // Don't check here, as it may override an interface function
                    //if (isOverride())
                    //    error("is marked as override, but does not override any function");
                    cd.vtblFinal.push(funcdecl);
                }
                else
                {
                    //printf("\tintroducing function %s\n", funcdecl.toChars());
                    funcdecl.flags |= FUNCFLAG.introducing;
                    if (cd.classKind == ClassKind.cpp && target.cpp.reverseOverloads)
                    {
                        /* Overloaded functions with same name are grouped and in reverse order.
                         * Search for first function of overload group, and insert
                         * funcdecl into vtbl[] immediately before it.
                         */
                        funcdecl.vtblIndex = cast(int)cd.vtbl.dim;
                        bool found;
                        foreach (const i, s; cd.vtbl)
                        {
                            if (found)
                                // the rest get shifted forward
                                ++s.isFuncDeclaration().vtblIndex;
                            else if (s.ident == funcdecl.ident && s.parent == parent)
                            {
                                // found first function of overload group
                                funcdecl.vtblIndex = cast(int)i;
                                found = true;
                                ++s.isFuncDeclaration().vtblIndex;
                            }
                        }
                        cd.vtbl.insert(funcdecl.vtblIndex, funcdecl);

                        debug foreach (const i, s; cd.vtbl)
                        {
                            // a C++ dtor gets its vtblIndex later (and might even be added twice to the vtbl),
                            // e.g. when compiling druntime with a debug compiler, namely with core.stdcpp.exception.
                            if (auto fd = s.isFuncDeclaration())
                                assert(fd.vtblIndex == i ||
                                       (cd.classKind == ClassKind.cpp && fd.isDtorDeclaration) ||
                                       funcdecl.parent.isInterfaceDeclaration); // interface functions can be in multiple vtbls
                        }
                    }
                    else
                    {
                        // Append to end of vtbl[]
                        vi = cast(int)cd.vtbl.dim;
                        cd.vtbl.push(funcdecl);
                        funcdecl.vtblIndex = vi;
                    }
                }
                break;

            case -2:
                // can't determine because of forward references
                funcdecl.errors = true;
                return;

            default:
                {
                    if (vi >= cd.vtbl.length)
                    {
                        /* the derived class cd doesn't have its vtbl[] allocated yet.
                         * https://issues.dlang.org/show_bug.cgi?id=21008
                         */
                        funcdecl.error("circular reference to class `%s`", cd.toChars());
                        funcdecl.errors = true;
                        return;
                    }
                    FuncDeclaration fdv = cd.baseClass.vtbl[vi].isFuncDeclaration();
                    FuncDeclaration fdc = cd.vtbl[vi].isFuncDeclaration();
                    // This function is covariant with fdv

                    if (fdc == funcdecl)
                    {
                        doesoverride = true;
                        break;
                    }

                    auto vtf = getFunctionType(fdv);
                    if (vtf.trust > TRUST.system && f.trust == TRUST.system)
                        funcdecl.error("cannot override `@safe` method `%s` with a `@system` attribute",
                                       fdv.toPrettyChars);

                    if (fdc.toParent() == parent)
                    {
                        //printf("vi = %d,\tthis = %p %s %s @ [%s]\n\tfdc  = %p %s %s @ [%s]\n\tfdv  = %p %s %s @ [%s]\n",
                        //        vi, this, this.toChars(), this.type.toChars(), this.loc.toChars(),
                        //            fdc,  fdc .toChars(), fdc .type.toChars(), fdc .loc.toChars(),
                        //            fdv,  fdv .toChars(), fdv .type.toChars(), fdv .loc.toChars());

                        // fdc overrides fdv exactly, then this introduces new function.
                        if (fdc.type.mod == fdv.type.mod && funcdecl.type.mod != fdv.type.mod)
                            goto Lintro;
                    }

                    if (fdv.isDeprecated && !funcdecl.isDeprecated)
                        deprecation(funcdecl.loc, "`%s` is overriding the deprecated method `%s`",
                                    funcdecl.toPrettyChars, fdv.toPrettyChars);

                    // This function overrides fdv
                    if (fdv.isFinalFunc())
                        funcdecl.error("cannot override `final` function `%s`", fdv.toPrettyChars());

                    if (!funcdecl.isOverride())
                    {
                        if (fdv.isFuture())
                        {
                            deprecation(funcdecl.loc, "`@__future` base class method `%s` is being overridden by `%s`; rename the latter", fdv.toPrettyChars(), funcdecl.toPrettyChars());
                            // Treat 'this' as an introducing function, giving it a separate hierarchy in the vtbl[]
                            goto Lintro;
                        }
                        else
                        {
                            // https://issues.dlang.org/show_bug.cgi?id=17349
                            error(funcdecl.loc, "cannot implicitly override base class method `%s` with `%s`; add `override` attribute",
                                  fdv.toPrettyChars(), funcdecl.toPrettyChars());
                        }
                    }
                    doesoverride = true;
                    if (fdc.toParent() == parent)
                    {
                        // If both are mixins, or both are not, then error.
                        // If either is not, the one that is not overrides the other.
                        bool thismixin = funcdecl.parent.isClassDeclaration() !is null;
                        bool fdcmixin = fdc.parent.isClassDeclaration() !is null;
                        if (thismixin == fdcmixin)
                        {
                            funcdecl.error("multiple overrides of same function");
                        }
                        /*
                         * https://issues.dlang.org/show_bug.cgi?id=711
                         *
                         * If an overriding method is introduced through a mixin,
                         * we need to update the vtbl so that both methods are
                         * present.
                         */
                        else if (thismixin)
                        {
                            /* if the mixin introduced the overriding method, then reintroduce it
                             * in the vtbl. The initial entry for the mixined method
                             * will be updated at the end of the enclosing `if` block
                             * to point to the current (non-mixined) function.
                             */
                            auto vitmp = cast(int)cd.vtbl.dim;
                            cd.vtbl.push(fdc);
                            fdc.vtblIndex = vitmp;
                        }
                        else if (fdcmixin)
                        {
                            /* if the current overriding function is coming from a
                             * mixined block, then push the current function in the
                             * vtbl, but keep the previous (non-mixined) function as
                             * the overriding one.
                             */
                            auto vitmp = cast(int)cd.vtbl.dim;
                            cd.vtbl.push(funcdecl);
                            funcdecl.vtblIndex = vitmp;
                            break;
                        }
                        else // fdc overrides fdv
                        {
                            // this doesn't override any function
                            break;
                        }
                    }
                    cd.vtbl[vi] = funcdecl;
                    funcdecl.vtblIndex = vi;

                    /* Remember which functions this overrides
                     */
                    funcdecl.foverrides.push(fdv);

                    /* This works by whenever this function is called,
                     * it actually returns tintro, which gets dynamically
                     * cast to type. But we know that tintro is a base
                     * of type, so we could optimize it by not doing a
                     * dynamic cast, but just subtracting the isBaseOf()
                     * offset if the value is != null.
                     */

                    if (fdv.tintro)
                        funcdecl.tintro = fdv.tintro;
                    else if (!funcdecl.type.equals(fdv.type))
                    {
                        auto tnext = funcdecl.type.nextOf();
                        if (auto handle = tnext.isClassHandle())
                        {
                            if (handle.semanticRun < PASS.semanticdone && !handle.isBaseInfoComplete())
                                handle.dsymbolSemantic(null);
                        }
                        /* Only need to have a tintro if the vptr
                         * offsets differ
                         */
                        int offset;
                        if (fdv.type.nextOf().isBaseOf(tnext, &offset))
                        {
                            funcdecl.tintro = fdv.type;
                        }
                    }
                    break;
                }
            }

            /* Go through all the interface bases.
             * If this function is covariant with any members of those interface
             * functions, set the tintro.
             */
        Linterfaces:
            bool foundVtblMatch = false;

            for (ClassDeclaration bcd = cd; !foundVtblMatch && bcd; bcd = bcd.baseClass)
            {
                foreach (b; bcd.interfaces)
                {
                    vi = funcdecl.findVtblIndex(&b.sym.vtbl, cast(int)b.sym.vtbl.dim);
                    switch (vi)
                    {
                    case -1:
                        break;

                    case -2:
                        // can't determine because of forward references
                        funcdecl.errors = true;
                        return;

                    default:
                        {
                            auto fdv = cast(FuncDeclaration)b.sym.vtbl[vi];
                            Type ti = null;

                            foundVtblMatch = true;

                            /* Remember which functions this overrides
                             */
                            funcdecl.foverrides.push(fdv);

                            /* Should we really require 'override' when implementing
                             * an interface function?
                             */
                            //if (!isOverride())
                            //    warning(loc, "overrides base class function %s, but is not marked with 'override'", fdv.toPrettyChars());

                            if (fdv.tintro)
                                ti = fdv.tintro;
                            else if (!funcdecl.type.equals(fdv.type))
                            {
                                /* Only need to have a tintro if the vptr
                                 * offsets differ
                                 */
                                int offset;
                                if (fdv.type.nextOf().isBaseOf(funcdecl.type.nextOf(), &offset))
                                {
                                    ti = fdv.type;
                                }
                            }
                            if (ti)
                            {
                                if (funcdecl.tintro)
                                {
                                    if (!funcdecl.tintro.nextOf().equals(ti.nextOf()) && !funcdecl.tintro.nextOf().isBaseOf(ti.nextOf(), null) && !ti.nextOf().isBaseOf(funcdecl.tintro.nextOf(), null))
                                    {
                                        funcdecl.error("incompatible covariant types `%s` and `%s`", funcdecl.tintro.toChars(), ti.toChars());
                                    }
                                }
                                else
                                {
                                    funcdecl.tintro = ti;
                                }
                            }
                        }
                    }
                }
            }
            if (foundVtblMatch)
            {
                goto L2;
            }

            if (!doesoverride && funcdecl.isOverride() && (funcdecl.type.nextOf() || !may_override))
            {
                BaseClass* bc = null;
                Dsymbol s = null;
                for (size_t i = 0; i < cd.baseclasses.dim; i++)
                {
                    bc = (*cd.baseclasses)[i];
                    s = bc.sym.search_correct(funcdecl.ident);
                    if (s)
                        break;
                }

                if (s)
                {
                    HdrGenState hgs;
                    OutBuffer buf;

                    auto fd = s.isFuncDeclaration();
                    functionToBufferFull(cast(TypeFunction)(funcdecl.type), &buf,
                        new Identifier(funcdecl.toPrettyChars()), &hgs, null);
                    const(char)* funcdeclToChars = buf.peekChars();

                    if (fd)
                    {
                        OutBuffer buf1;

                        if (fd.ident == funcdecl.ident)
                            hgs.fullQual = true;
                        functionToBufferFull(cast(TypeFunction)(fd.type), &buf1,
                            new Identifier(fd.toPrettyChars()), &hgs, null);

                        error(funcdecl.loc, "function `%s` does not override any function, did you mean to override `%s`?",
                            funcdeclToChars, buf1.peekChars());
                    }
                    else
                    {
                        error(funcdecl.loc, "function `%s` does not override any function, did you mean to override %s `%s`?",
                            funcdeclToChars, s.kind, s.toPrettyChars());
                        errorSupplemental(funcdecl.loc, "Functions are the only declarations that may be overriden");
                    }
                }
                else
                    funcdecl.error("does not override any function");
            }

        L2:
            objc.setSelector(funcdecl, sc);
            objc.checkLinkage(funcdecl);
            objc.addToClassMethodList(funcdecl, cd);
            objc.setAsOptional(funcdecl, sc);

            /* Go through all the interface bases.
             * Disallow overriding any final functions in the interface(s).
             */
            foreach (b; cd.interfaces)
            {
                if (b.sym)
                {
                    if (auto s = search_function(b.sym, funcdecl.ident))
                    {
                        if (auto f2 = s.isFuncDeclaration())
                        {
                            f2 = f2.overloadExactMatch(funcdecl.type);
                            if (f2 && f2.isFinalFunc() && f2.visible().kind != Visibility.Kind.private_)
                                funcdecl.error("cannot override `final` function `%s.%s`", b.sym.toChars(), f2.toPrettyChars());
                        }
                    }
                }
            }

            if (funcdecl.isOverride)
            {
                if (funcdecl.storage_class & STC.disable)
                    deprecation(funcdecl.loc,
                                "`%s` cannot be annotated with `@disable` because it is overriding a function in the base class",
                                funcdecl.toPrettyChars);

                if (funcdecl.isDeprecated && !(funcdecl.foverrides.length && funcdecl.foverrides[0].isDeprecated))
                    deprecation(funcdecl.loc,
                                "`%s` cannot be marked as `deprecated` because it is overriding a function in the base class",
                                funcdecl.toPrettyChars);
            }

        }
        else if (funcdecl.isOverride() && !parent.isTemplateInstance())
            funcdecl.error("`override` only applies to class member functions");

        if (auto ti = parent.isTemplateInstance)
        {
            objc.setSelector(funcdecl, sc);
            objc.setAsOptional(funcdecl, sc);
        }

        objc.validateSelector(funcdecl);
        objc.validateOptional(funcdecl);
        // Reflect this.type to f because it could be changed by findVtblIndex
        f = funcdecl.type.toTypeFunction();

    Ldone:
        if (!funcdecl.fbody && !funcdecl.allowsContractWithoutBody())
            funcdecl.error("`in` and `out` contracts can only appear without a body when they are virtual interface functions or abstract");

        /* Do not allow template instances to add virtual functions
         * to a class.
         */
        if (funcdecl.isVirtual())
        {
            if (auto ti = parent.isTemplateInstance())
            {
                // Take care of nested templates
                while (1)
                {
                    TemplateInstance ti2 = ti.tempdecl.parent.isTemplateInstance();
                    if (!ti2)
                        break;
                    ti = ti2;
                }

                // If it's a member template
                ClassDeclaration cd = ti.tempdecl.isClassMember();
                if (cd)
                {
                    funcdecl.error("cannot use template to add virtual function to class `%s`", cd.toChars());
                }
            }
        }

        funcdecl.checkMain();       // Check main() parameters and return type

        /* Purity and safety can be inferred for some functions by examining
         * the function body.
         */
        if (funcdecl.canInferAttributes(sc))
            funcdecl.initInferAttributes();

        Module.dprogress++;
        funcdecl.semanticRun = PASS.semanticdone;

        /* Save scope for possible later use (if we need the
         * function internals)
         */
        funcdecl._scope = sc.copy();
        funcdecl._scope.setNoFree();

        __gshared bool printedMain = false; // semantic might run more than once
        if (global.params.verbose && !printedMain)
        {
            const(char)* type = funcdecl.isMain() ? "main" : funcdecl.isWinMain() ? "winmain" : funcdecl.isDllMain() ? "dllmain" : cast(const(char)*)null;
            Module mod = sc._module;

            if (type && mod)
            {
                printedMain = true;
                auto name = mod.srcfile.toChars();
                auto path = FileName.searchPath(global.path, name, true);
                message("entry     %-10s\t%s", type, path ? path : name);
            }
        }

        if (funcdecl.fbody && sc._module.isRoot() &&
            (funcdecl.isMain() || funcdecl.isWinMain() || funcdecl.isDllMain() || funcdecl.isCMain()))
            global.hasMainFunction = true;

        if (funcdecl.fbody && funcdecl.isMain() && sc._module.isRoot())
        {
            // check if `_d_cmain` is defined
            bool cmainTemplateExists()
            {
                auto rootSymbol = sc.search(funcdecl.loc, Id.empty, null);
                if (auto moduleSymbol = rootSymbol.search(funcdecl.loc, Id.object))
                    if (moduleSymbol.search(funcdecl.loc, Id.CMain))
                        return true;

                return false;
            }

            // Only mixin `_d_cmain` if it is defined
            if (cmainTemplateExists())
            {
                // add `mixin _d_cmain!();` to the declaring module
                auto tqual = new TypeIdentifier(funcdecl.loc, Id.CMain);
                auto tm = new TemplateMixin(funcdecl.loc, null, tqual, null);
                sc._module.members.push(tm);
            }
        }

        assert(funcdecl.type.ty != Terror || funcdecl.errors);

        // semantic for parameters' UDAs
        foreach (i, param; f.parameterList)
        {
            if (param && param.userAttribDecl)
                param.userAttribDecl.dsymbolSemantic(sc);
        }
    }

     /// Do the semantic analysis on the external interface to the function.
    override void visit(FuncDeclaration funcdecl)
    {
        funcDeclarationSemantic(funcdecl);
    }

    override void visit(CtorDeclaration ctd)
    {
        //printf("CtorDeclaration::semantic() %s\n", toChars());
        if (ctd.semanticRun >= PASS.semanticdone)
            return;
        if (ctd._scope)
        {
            sc = ctd._scope;
            ctd._scope = null;
        }

        ctd.parent = sc.parent;
        Dsymbol p = ctd.toParentDecl();
        AggregateDeclaration ad = p.isAggregateDeclaration();
        if (!ad)
        {
            error(ctd.loc, "constructor can only be a member of aggregate, not %s `%s`", p.kind(), p.toChars());
            ctd.type = Type.terror;
            ctd.errors = true;
            return;
        }

        sc = sc.push();

        if (sc.stc & STC.static_)
        {
            if (sc.stc & STC.shared_)
                error(ctd.loc, "`shared static` has no effect on a constructor inside a `shared static` block. Use `shared static this()`");
            else
                error(ctd.loc, "`static` has no effect on a constructor inside a `static` block. Use `static this()`");
        }

        sc.stc &= ~STC.static_; // not a static constructor

        funcDeclarationSemantic(ctd);

        sc.pop();

        if (ctd.errors)
            return;

        TypeFunction tf = ctd.type.toTypeFunction();
        immutable dim = tf.parameterList.length;
        auto sd = ad.isStructDeclaration();

        /* See if it's the default constructor
         * But, template constructor should not become a default constructor.
         */
        if (ad && (!ctd.parent.isTemplateInstance() || ctd.parent.isTemplateMixin()))
        {
            if (!sd)
            {
                if (dim == 0 && tf.parameterList.varargs == VarArg.none)
                    ad.defaultCtor = ctd;
                return;
            }

            if (dim == 0 && tf.parameterList.varargs == VarArg.none) // empty default ctor w/o any varargs
            {
                if (ctd.fbody || !(ctd.storage_class & STC.disable))
                {
                    ctd.error("default constructor for structs only allowed " ~
                        "with `@disable`, no body, and no parameters");
                    ctd.storage_class |= STC.disable;
                    ctd.fbody = null;
                }
                sd.noDefaultCtor = true;
            }
            else if (dim == 0 && tf.parameterList.varargs != VarArg.none) // allow varargs only ctor
            {
            }
            else if (dim && tf.parameterList[0].defaultArg)
            {
                // if the first parameter has a default argument, then the rest does as well
                if (ctd.storage_class & STC.disable)
                {
                    ctd.error("is marked `@disable`, so it cannot have default "~
                              "arguments for all parameters.");
                    errorSupplemental(ctd.loc, "Use `@disable this();` if you want to disable default initialization.");
                }
                else
                    ctd.error("all parameters have default arguments, "~
                              "but structs cannot have default constructors.");
            }
            else if ((dim == 1 || (dim > 1 && tf.parameterList[1].defaultArg)))
            {
                //printf("tf: %s\n", tf.toChars());
                auto param = tf.parameterList[0];
                if (param.storageClass & STC.ref_ && param.type.mutableOf().unSharedOf() == sd.type.mutableOf().unSharedOf())
                {
                    //printf("copy constructor\n");
                    ctd.isCpCtor = true;
                }
            }
        }
        // https://issues.dlang.org/show_bug.cgi?id=22593
        else if (auto ti = ctd.parent.isTemplateInstance())
        {
            if (!sd || !sd.hasCopyCtor || !(dim == 1 || (dim > 1 && tf.parameterList[1].defaultArg)))
                return;

            auto param = tf.parameterList[0];

            // if the template instance introduces an rvalue constructor
            // between the members of a struct declaration, we should check if a
            // copy constructor exists and issue an error in that case.
            if (!(param.storageClass & STC.ref_) && param.type.mutableOf().unSharedOf() == sd.type.mutableOf().unSharedOf())
            {
                .error(ctd.loc, "cannot define both an rvalue constructor and a copy constructor for `struct %s`", sd.toChars);
                .errorSupplemental(ti.loc, "Template instance `%s` creates a rvalue constructor for `struct %s`",
                        ti.toChars(), sd.toChars());
            }
        }
    }

    override void visit(PostBlitDeclaration pbd)
    {
        //printf("PostBlitDeclaration::semantic() %s\n", toChars());
        //printf("ident: %s, %s, %p, %p\n", ident.toChars(), Id.dtor.toChars(), ident, Id.dtor);
        //printf("stc = x%llx\n", sc.stc);
        if (pbd.semanticRun >= PASS.semanticdone)
            return;
        if (pbd._scope)
        {
            sc = pbd._scope;
            pbd._scope = null;
        }

        pbd.parent = sc.parent;
        Dsymbol p = pbd.toParent2();
        StructDeclaration ad = p.isStructDeclaration();
        if (!ad)
        {
            error(pbd.loc, "postblit can only be a member of struct, not %s `%s`", p.kind(), p.toChars());
            pbd.type = Type.terror;
            pbd.errors = true;
            return;
        }
        if (pbd.ident == Id.postblit && pbd.semanticRun < PASS.semantic)
            ad.postblits.push(pbd);
        if (!pbd.type)
            pbd.type = new TypeFunction(ParameterList(), Type.tvoid, LINK.d, pbd.storage_class);

        sc = sc.push();
        sc.stc &= ~STC.static_; // not static
        sc.linkage = LINK.d;

        funcDeclarationSemantic(pbd);

        sc.pop();
    }

    override void visit(DtorDeclaration dd)
    {
        //printf("DtorDeclaration::semantic() %s\n", toChars());
        //printf("ident: %s, %s, %p, %p\n", ident.toChars(), Id.dtor.toChars(), ident, Id.dtor);
        if (dd.semanticRun >= PASS.semanticdone)
            return;
        if (dd._scope)
        {
            sc = dd._scope;
            dd._scope = null;
        }

        dd.parent = sc.parent;
        Dsymbol p = dd.toParent2();
        AggregateDeclaration ad = p.isAggregateDeclaration();
        if (!ad)
        {
            error(dd.loc, "destructor can only be a member of aggregate, not %s `%s`", p.kind(), p.toChars());
            dd.type = Type.terror;
            dd.errors = true;
            return;
        }
        if (dd.ident == Id.dtor && dd.semanticRun < PASS.semantic)
            ad.userDtors.push(dd);
        if (!dd.type)
        {
            dd.type = new TypeFunction(ParameterList(), Type.tvoid, LINK.d, dd.storage_class);
            if (ad.classKind == ClassKind.cpp && dd.ident == Id.dtor)
            {
                if (auto cldec = ad.isClassDeclaration())
                {
                    assert (cldec.cppDtorVtblIndex == -1); // double-call check already by dd.type
                    if (cldec.baseClass && cldec.baseClass.cppDtorVtblIndex != -1)
                    {
                        // override the base virtual
                        cldec.cppDtorVtblIndex = cldec.baseClass.cppDtorVtblIndex;
                    }
                    else if (!dd.isFinal())
                    {
                        // reserve the dtor slot for the destructor (which we'll create later)
                        cldec.cppDtorVtblIndex = cast(int)cldec.vtbl.dim;
                        cldec.vtbl.push(dd);
                        if (target.cpp.twoDtorInVtable)
                            cldec.vtbl.push(dd); // deleting destructor uses a second slot
                    }
                }
            }
        }

        sc = sc.push();
        sc.stc &= ~STC.static_; // not a static destructor
        if (sc.linkage != LINK.cpp)
            sc.linkage = LINK.d;

        funcDeclarationSemantic(dd);

        sc.pop();
    }

    override void visit(StaticCtorDeclaration scd)
    {
        //printf("StaticCtorDeclaration::semantic()\n");
        if (scd.semanticRun >= PASS.semanticdone)
            return;
        if (scd._scope)
        {
            sc = scd._scope;
            scd._scope = null;
        }

        scd.parent = sc.parent;
        Dsymbol p = scd.parent.pastMixin();
        if (!p.isScopeDsymbol())
        {
            const(char)* s = (scd.isSharedStaticCtorDeclaration() ? "shared " : "");
            error(scd.loc, "`%sstatic` constructor can only be member of module/aggregate/template, not %s `%s`", s, p.kind(), p.toChars());
            scd.type = Type.terror;
            scd.errors = true;
            return;
        }
        if (!scd.type)
            scd.type = new TypeFunction(ParameterList(), Type.tvoid, LINK.d, scd.storage_class);

        /* If the static ctor appears within a template instantiation,
         * it could get called multiple times by the module constructors
         * for different modules. Thus, protect it with a gate.
         */
        if (scd.isInstantiated() && scd.semanticRun < PASS.semantic)
        {
            /* Add this prefix to the constructor:
             * ```
             * static int gate;
             * if (++gate != 1) return;
             * ```
             * or, for shared constructor:
             * ```
             * shared int gate;
             * if (core.atomic.atomicOp!"+="(gate, 1) != 1) return;
             * ```
             */
            const bool isShared = !!scd.isSharedStaticCtorDeclaration();
            auto v = new VarDeclaration(Loc.initial, Type.tint32, Id.gate, null);
            v.storage_class = STC.temp | STC.static_ | (isShared ? STC.shared_ : 0);

            auto sa = new Statements();
            Statement s = new ExpStatement(Loc.initial, v);
            sa.push(s);

            Expression e;
            if (isShared)
            {
                e = doAtomicOp("+=", v.ident, IntegerExp.literal!(1));
                if (e is null)
                {
                    scd.error("shared static constructor within a template require `core.atomic : atomicOp` to be present");
                    return;
                }
            }
            else
            {
                e = new AddAssignExp(
                    Loc.initial, new IdentifierExp(Loc.initial, v.ident), IntegerExp.literal!1);
            }

            e = new EqualExp(EXP.notEqual, Loc.initial, e, IntegerExp.literal!1);
            s = new IfStatement(Loc.initial, null, e, new ReturnStatement(Loc.initial, null), null, Loc.initial);

            sa.push(s);
            if (scd.fbody)
                sa.push(scd.fbody);

            scd.fbody = new CompoundStatement(Loc.initial, sa);
        }

        const LINK save = sc.linkage;
        if (save != LINK.d)
        {
            const(char)* s = (scd.isSharedStaticCtorDeclaration() ? "shared " : "");
            deprecation(scd.loc, "`%sstatic` constructor can only be of D linkage", s);
            // Just correct it
            sc.linkage = LINK.d;
        }
        funcDeclarationSemantic(scd);
        sc.linkage = save;

        // We're going to need ModuleInfo
        Module m = scd.getModule();
        if (!m)
            m = sc._module;
        if (m)
        {
            m.needmoduleinfo = 1;
            //printf("module1 %s needs moduleinfo\n", m.toChars());
        }
    }

    override void visit(StaticDtorDeclaration sdd)
    {
        if (sdd.semanticRun >= PASS.semanticdone)
            return;
        if (sdd._scope)
        {
            sc = sdd._scope;
            sdd._scope = null;
        }

        sdd.parent = sc.parent;
        Dsymbol p = sdd.parent.pastMixin();
        if (!p.isScopeDsymbol())
        {
            const(char)* s = (sdd.isSharedStaticDtorDeclaration() ? "shared " : "");
            error(sdd.loc, "`%sstatic` destructor can only be member of module/aggregate/template, not %s `%s`", s, p.kind(), p.toChars());
            sdd.type = Type.terror;
            sdd.errors = true;
            return;
        }
        if (!sdd.type)
            sdd.type = new TypeFunction(ParameterList(), Type.tvoid, LINK.d, sdd.storage_class);

        /* If the static ctor appears within a template instantiation,
         * it could get called multiple times by the module constructors
         * for different modules. Thus, protect it with a gate.
         */
        if (sdd.isInstantiated() && sdd.semanticRun < PASS.semantic)
        {
            /* Add this prefix to the constructor:
             * ```
             * static int gate;
             * if (--gate != 0) return;
             * ```
             * or, for shared constructor:
             * ```
             * shared int gate;
             * if (core.atomic.atomicOp!"-="(gate, 1) != 0) return;
             * ```
             */
            const bool isShared = !!sdd.isSharedStaticDtorDeclaration();
            auto v = new VarDeclaration(Loc.initial, Type.tint32, Id.gate, null);
            v.storage_class = STC.temp | STC.static_ | (isShared ? STC.shared_ : 0);

            auto sa = new Statements();
            Statement s = new ExpStatement(Loc.initial, v);
            sa.push(s);

            Expression e;
            if (isShared)
            {
                e = doAtomicOp("-=", v.ident, IntegerExp.literal!(1));
                if (e is null)
                {
                    sdd.error("shared static destructo within a template require `core.atomic : atomicOp` to be present");
                    return;
                }
            }
            else
            {
                e = new AddAssignExp(
                    Loc.initial, new IdentifierExp(Loc.initial, v.ident), IntegerExp.literal!(-1));
            }

            e = new EqualExp(EXP.notEqual, Loc.initial, e, IntegerExp.literal!0);
            s = new IfStatement(Loc.initial, null, e, new ReturnStatement(Loc.initial, null), null, Loc.initial);

            sa.push(s);
            if (sdd.fbody)
                sa.push(sdd.fbody);

            sdd.fbody = new CompoundStatement(Loc.initial, sa);

            sdd.vgate = v;
        }

        const LINK save = sc.linkage;
        if (save != LINK.d)
        {
            const(char)* s = (sdd.isSharedStaticDtorDeclaration() ? "shared " : "");
            deprecation(sdd.loc, "`%sstatic` destructor can only be of D linkage", s);
            // Just correct it
            sc.linkage = LINK.d;
        }
        funcDeclarationSemantic(sdd);
        sc.linkage = save;

        // We're going to need ModuleInfo
        Module m = sdd.getModule();
        if (!m)
            m = sc._module;
        if (m)
        {
            m.needmoduleinfo = 1;
            //printf("module2 %s needs moduleinfo\n", m.toChars());
        }
    }

    override void visit(InvariantDeclaration invd)
    {
        if (invd.semanticRun >= PASS.semanticdone)
            return;
        if (invd._scope)
        {
            sc = invd._scope;
            invd._scope = null;
        }

        invd.parent = sc.parent;
        Dsymbol p = invd.parent.pastMixin();
        AggregateDeclaration ad = p.isAggregateDeclaration();
        if (!ad)
        {
            error(invd.loc, "`invariant` can only be a member of aggregate, not %s `%s`", p.kind(), p.toChars());
            invd.type = Type.terror;
            invd.errors = true;
            return;
        }
        if (invd.ident != Id.classInvariant &&
             invd.semanticRun < PASS.semantic &&
             !ad.isUnionDeclaration()           // users are on their own with union fields
           )
            ad.invs.push(invd);
        if (!invd.type)
            invd.type = new TypeFunction(ParameterList(), Type.tvoid, LINK.d, invd.storage_class);

        sc = sc.push();
        sc.stc &= ~STC.static_; // not a static invariant
        sc.stc |= STC.const_; // invariant() is always const
        sc.flags = (sc.flags & ~SCOPE.contract) | SCOPE.invariant_;
        sc.linkage = LINK.d;

        funcDeclarationSemantic(invd);

        sc.pop();
    }

    override void visit(UnitTestDeclaration utd)
    {
        if (utd.semanticRun >= PASS.semanticdone)
            return;
        if (utd._scope)
        {
            sc = utd._scope;
            utd._scope = null;
        }

        utd.visibility = sc.visibility;

        utd.parent = sc.parent;
        Dsymbol p = utd.parent.pastMixin();
        if (!p.isScopeDsymbol())
        {
            error(utd.loc, "`unittest` can only be a member of module/aggregate/template, not %s `%s`", p.kind(), p.toChars());
            utd.type = Type.terror;
            utd.errors = true;
            return;
        }

        if (global.params.useUnitTests)
        {
            if (!utd.type)
                utd.type = new TypeFunction(ParameterList(), Type.tvoid, LINK.d, utd.storage_class);
            Scope* sc2 = sc.push();
            sc2.linkage = LINK.d;
            funcDeclarationSemantic(utd);
            sc2.pop();
        }

        version (none)
        {
            // We're going to need ModuleInfo even if the unit tests are not
            // compiled in, because other modules may import this module and refer
            // to this ModuleInfo.
            // (This doesn't make sense to me?)
            Module m = utd.getModule();
            if (!m)
                m = sc._module;
            if (m)
            {
                //printf("module3 %s needs moduleinfo\n", m.toChars());
                m.needmoduleinfo = 1;
            }
        }
    }

    override void visit(NewDeclaration nd)
    {
        //printf("NewDeclaration::semantic()\n");
        if (nd.semanticRun >= PASS.semanticdone)
            return;
        if (!nd.type)
            nd.type = new TypeFunction(ParameterList(), Type.tvoid.pointerTo(), LINK.d, nd.storage_class);

        funcDeclarationSemantic(nd);
    }

    override void visit(StructDeclaration sd)
    {
        //printf("StructDeclaration::semantic(this=%p, '%s', sizeok = %d)\n", sd, sd.toPrettyChars(), sd.sizeok);

        //static int count; if (++count == 20) assert(0);

        if (sd.semanticRun >= PASS.semanticdone)
            return;
        int errors = global.errors;

        //printf("+StructDeclaration::semantic(this=%p, '%s', sizeok = %d)\n", sd, sd.toPrettyChars(), sd.sizeok);
        Scope* scx = null;
        if (sd._scope)
        {
            sc = sd._scope;
            scx = sd._scope; // save so we don't make redundant copies
            sd._scope = null;
        }

        if (!sd.parent)
        {
            assert(sc.parent && sc.func);
            sd.parent = sc.parent;
        }
        assert(sd.parent && !sd.isAnonymous());

        if (sd.errors)
            sd.type = Type.terror;
        if (sd.semanticRun == PASS.initial)
            sd.type = sd.type.addSTC(sc.stc | sd.storage_class);
        sd.type = sd.type.typeSemantic(sd.loc, sc);
        if (auto ts = sd.type.isTypeStruct())
            if (ts.sym != sd)
            {
                auto ti = ts.sym.isInstantiated();
                if (ti && isError(ti))
                    ts.sym = sd;
            }

        // Ungag errors when not speculative
        Ungag ungag = sd.ungagSpeculative();

        if (sd.semanticRun == PASS.initial)
        {
            sd.visibility = sc.visibility;

            sd.alignment = sc.alignment();

            sd.storage_class |= sc.stc;
            if (sd.storage_class & STC.abstract_)
                sd.error("structs, unions cannot be `abstract`");

            sd.userAttribDecl = sc.userAttribDecl;

            if (sc.linkage == LINK.cpp)
                sd.classKind = ClassKind.cpp;
            else if (sc.linkage == LINK.c)
                sd.classKind = ClassKind.c;
            sd.cppnamespace = sc.namespace;
            sd.cppmangle = sc.cppmangle;
        }
        else if (sd.symtab && !scx)
            return;

        sd.semanticRun = PASS.semantic;
        UserAttributeDeclaration.checkGNUABITag(sd, sc.linkage);

        if (!sd.members) // if opaque declaration
        {
            sd.semanticRun = PASS.semanticdone;
            return;
        }
        if (!sd.symtab)
        {
            sd.symtab = new DsymbolTable();

            sd.members.foreachDsymbol( s => s.addMember(sc, sd) );
        }

        auto sc2 = sd.newScope(sc);

        /* Set scope so if there are forward references, we still might be able to
         * resolve individual members like enums.
         */
        sd.members.foreachDsymbol( s => s.setScope(sc2) );
        sd.members.foreachDsymbol( s => s.importAll(sc2) );
        sd.members.foreachDsymbol( (s) { s.dsymbolSemantic(sc2); sd.errors |= s.errors; } );

        if (sd.errors)
            sd.type = Type.terror;

        if (!sd.determineFields())
        {
            if (sd.type.ty != Terror)
            {
                sd.error(sd.loc, "circular or forward reference");
                sd.errors = true;
                sd.type = Type.terror;
            }

            sc2.pop();
            sd.semanticRun = PASS.semanticdone;
            return;
        }
        /* Following special member functions creation needs semantic analysis
         * completion of sub-structs in each field types. For example, buildDtor
         * needs to check existence of elaborate dtor in type of each fields.
         * See the case in compilable/test14838.d
         */
        foreach (v; sd.fields)
        {
            Type tb = v.type.baseElemOf();
            if (tb.ty != Tstruct)
                continue;
            auto sdec = (cast(TypeStruct)tb).sym;
            if (sdec.semanticRun >= PASS.semanticdone)
                continue;

            sc2.pop();

            //printf("\tdeferring %s\n", toChars());
            return deferDsymbolSemantic(sd, scx);
        }

        /* Look for special member functions.
         */
        sd.disableNew = sd.search(Loc.initial, Id.classNew) !is null;

        // Look for the constructor
        sd.ctor = sd.searchCtor();

        buildDtors(sd, sc2);

        sd.hasCopyCtor = buildCopyCtor(sd, sc2);
        sd.postblit = buildPostBlit(sd, sc2);

        buildOpAssign(sd, sc2);
        buildOpEquals(sd, sc2);

        if (!(sc2.flags & SCOPE.Cfile) &&
            global.params.useTypeInfo && Type.dtypeinfo)  // these functions are used for TypeInfo
        {
            sd.xeq = buildXopEquals(sd, sc2);
            sd.xcmp = buildXopCmp(sd, sc2);
            sd.xhash = buildXtoHash(sd, sc2);
        }

        sd.inv = buildInv(sd, sc2);

        Module.dprogress++;
        sd.semanticRun = PASS.semanticdone;
        //printf("-StructDeclaration::semantic(this=%p, '%s')\n", sd, sd.toChars());

        sc2.pop();

        if (sd.ctor)
        {
            Dsymbol scall = sd.search(Loc.initial, Id.call);
            if (scall)
            {
                uint xerrors = global.startGagging();
                sc = sc.push();
                sc.tinst = null;
                sc.minst = null;
                auto fcall = resolveFuncCall(sd.loc, sc, scall, null, null, null, FuncResolveFlag.quiet);
                sc = sc.pop();
                global.endGagging(xerrors);

                if (fcall && fcall.isStatic())
                {
                    sd.error(fcall.loc, "`static opCall` is hidden by constructors and can never be called");
                    errorSupplemental(fcall.loc, "Please use a factory method instead, or replace all constructors with `static opCall`.");
                }
            }
        }

        if (sd.type.ty == Tstruct && (cast(TypeStruct)sd.type).sym != sd)
        {
            // https://issues.dlang.org/show_bug.cgi?id=19024
            StructDeclaration sym = (cast(TypeStruct)sd.type).sym;
            version (none)
            {
                printf("this = %p %s\n", sd, sd.toChars());
                printf("type = %d sym = %p, %s\n", sd.type.ty, sym, sym.toPrettyChars());
            }
            sd.error("already exists at %s. Perhaps in another function with the same name?", sym.loc.toChars());
        }

        if (global.errors != errors)
        {
            // The type is no good.
            sd.type = Type.terror;
            sd.errors = true;
            if (sd.deferred)
                sd.deferred.errors = true;
        }

        if (sd.deferred && !global.gag)
        {
            sd.deferred.semantic2(sc);
            sd.deferred.semantic3(sc);
        }

        // @@@DEPRECATED_2.110@@@ https://dlang.org/deprecate.html#scope%20as%20a%20type%20constraint
        // Deprecated in 2.100
        // Make an error in 2.110
        if (sd.storage_class & STC.scope_)
            deprecation(sd.loc, "`scope` as a type constraint is deprecated.  Use `scope` at the usage site.");
    }

    void interfaceSemantic(ClassDeclaration cd)
    {
        cd.vtblInterfaces = new BaseClasses();
        cd.vtblInterfaces.reserve(cd.interfaces.length);
        foreach (b; cd.interfaces)
        {
            cd.vtblInterfaces.push(b);
            b.copyBaseInterfaces(cd.vtblInterfaces);
        }
    }

    override void visit(ClassDeclaration cldec)
    {
        //printf("ClassDeclaration.dsymbolSemantic(%s), type = %p, sizeok = %d, this = %p\n", cldec.toChars(), cldec.type, cldec.sizeok, this);
        //printf("\tparent = %p, '%s'\n", sc.parent, sc.parent ? sc.parent.toChars() : "");
        //printf("sc.stc = %x\n", sc.stc);

        //{ static int n;  if (++n == 20) *(char*)0=0; }

        if (cldec.semanticRun >= PASS.semanticdone)
            return;
        int errors = global.errors;

        //printf("+ClassDeclaration.dsymbolSemantic(%s), type = %p, sizeok = %d, this = %p\n", toChars(), type, sizeok, this);

        Scope* scx = null;
        if (cldec._scope)
        {
            sc = cldec._scope;
            scx = cldec._scope; // save so we don't make redundant copies
            cldec._scope = null;
        }

        if (!cldec.parent)
        {
            assert(sc.parent);
            cldec.parent = sc.parent;
        }

        if (cldec.errors)
            cldec.type = Type.terror;
        if (cldec.semanticRun == PASS.initial)
            cldec.type = cldec.type.addSTC(sc.stc | cldec.storage_class);
        cldec.type = cldec.type.typeSemantic(cldec.loc, sc);
        if (auto tc = cldec.type.isTypeClass())
            if (tc.sym != cldec)
            {
                auto ti = tc.sym.isInstantiated();
                if (ti && isError(ti))
                    tc.sym = cldec;
            }

        // Ungag errors when not speculative
        Ungag ungag = cldec.ungagSpeculative();

        if (cldec.semanticRun == PASS.initial)
        {
            cldec.visibility = sc.visibility;

            cldec.storage_class |= sc.stc;
            if (cldec.storage_class & STC.auto_)
                cldec.error("storage class `auto` is invalid when declaring a class, did you mean to use `scope`?");
            if (cldec.storage_class & STC.scope_)
                cldec.stack = true;
            if (cldec.storage_class & STC.abstract_)
                cldec.isabstract = ThreeState.yes;

            cldec.userAttribDecl = sc.userAttribDecl;

            if (sc.linkage == LINK.cpp)
                cldec.classKind = ClassKind.cpp;
            cldec.cppnamespace = sc.namespace;
            cldec.cppmangle = sc.cppmangle;
            if (sc.linkage == LINK.objc)
                objc.setObjc(cldec);
        }
        else if (cldec.symtab && !scx)
        {
            return;
        }
        cldec.semanticRun = PASS.semantic;
        UserAttributeDeclaration.checkGNUABITag(cldec, sc.linkage);
        checkMustUseReserved(cldec);

        if (cldec.baseok < Baseok.done)
        {
            /* https://issues.dlang.org/show_bug.cgi?id=12078
             * https://issues.dlang.org/show_bug.cgi?id=12143
             * https://issues.dlang.org/show_bug.cgi?id=15733
             * While resolving base classes and interfaces, a base may refer
             * the member of this derived class. In that time, if all bases of
             * this class can  be determined, we can go forward the semantc process
             * beyond the Lancestorsdone. To do the recursive semantic analysis,
             * temporarily set and unset `_scope` around exp().
             */
            T resolveBase(T)(lazy T exp)
            {
                if (!scx)
                {
                    scx = sc.copy();
                    scx.setNoFree();
                }
                static if (!is(T == void))
                {
                    cldec._scope = scx;
                    auto r = exp();
                    cldec._scope = null;
                    return r;
                }
                else
                {
                    cldec._scope = scx;
                    exp();
                    cldec._scope = null;
                }
            }

            cldec.baseok = Baseok.start;

            // Expand any tuples in baseclasses[]
            for (size_t i = 0; i < cldec.baseclasses.dim;)
            {
                auto b = (*cldec.baseclasses)[i];
                b.type = resolveBase(b.type.typeSemantic(cldec.loc, sc));

                Type tb = b.type.toBasetype();
                if (auto tup = tb.isTypeTuple())
                {
                    cldec.baseclasses.remove(i);
                    size_t dim = Parameter.dim(tup.arguments);
                    for (size_t j = 0; j < dim; j++)
                    {
                        Parameter arg = Parameter.getNth(tup.arguments, j);
                        b = new BaseClass(arg.type);
                        cldec.baseclasses.insert(i + j, b);
                    }
                }
                else
                    i++;
            }

            if (cldec.baseok >= Baseok.done)
            {
                //printf("%s already semantic analyzed, semanticRun = %d\n", toChars(), semanticRun);
                if (cldec.semanticRun >= PASS.semanticdone)
                    return;
                goto Lancestorsdone;
            }

            // See if there's a base class as first in baseclasses[]
            if (cldec.baseclasses.dim)
            {
                BaseClass* b = (*cldec.baseclasses)[0];
                Type tb = b.type.toBasetype();
                TypeClass tc = tb.isTypeClass();
                if (!tc)
                {
                    if (b.type != Type.terror)
                        cldec.error("base type must be `class` or `interface`, not `%s`", b.type.toChars());
                    cldec.baseclasses.remove(0);
                    goto L7;
                }
                if (tc.sym.isDeprecated())
                {
                    if (!cldec.isDeprecated())
                    {
                        // Deriving from deprecated class makes this one deprecated too
                        cldec.setDeprecated();
                        tc.checkDeprecated(cldec.loc, sc);
                    }
                }
                if (tc.sym.isInterfaceDeclaration())
                    goto L7;

                for (ClassDeclaration cdb = tc.sym; cdb; cdb = cdb.baseClass)
                {
                    if (cdb == cldec)
                    {
                        cldec.error("circular inheritance");
                        cldec.baseclasses.remove(0);
                        goto L7;
                    }
                }

                /* https://issues.dlang.org/show_bug.cgi?id=11034
                 * Class inheritance hierarchy
                 * and instance size of each classes are orthogonal information.
                 * Therefore, even if tc.sym.sizeof == Sizeok.none,
                 * we need to set baseClass field for class covariance check.
                 */
                cldec.baseClass = tc.sym;
                b.sym = cldec.baseClass;

                if (tc.sym.baseok < Baseok.done)
                    resolveBase(tc.sym.dsymbolSemantic(null)); // Try to resolve forward reference
                if (tc.sym.baseok < Baseok.done)
                {
                    //printf("\ttry later, forward reference of base class %s\n", tc.sym.toChars());
                    if (tc.sym._scope)
                        Module.addDeferredSemantic(tc.sym);
                    cldec.baseok = Baseok.none;
                }
            L7:
            }

            // Treat the remaining entries in baseclasses as interfaces
            // Check for errors, handle forward references
            int multiClassError = cldec.baseClass is null ? 0 : 1;

            BCLoop:
            for (size_t i = (cldec.baseClass ? 1 : 0); i < cldec.baseclasses.dim;)
            {
                BaseClass* b = (*cldec.baseclasses)[i];
                Type tb = b.type.toBasetype();
                TypeClass tc = tb.isTypeClass();
                if (!tc || !tc.sym.isInterfaceDeclaration())
                {
                    // It's a class
                    if (tc)
                    {
                        if (multiClassError == 0)
                        {
                            error(cldec.loc,"`%s`: base class must be specified first, " ~
                                  "before any interfaces.", cldec.toPrettyChars());
                            multiClassError += 1;
                        }
                        else if (multiClassError >= 1)
                        {
                                if(multiClassError == 1)
                                    error(cldec.loc,"`%s`: multiple class inheritance is not supported." ~
                                          " Use multiple interface inheritance and/or composition.", cldec.toPrettyChars());
                                multiClassError += 1;

                                if (tc.sym.fields.dim)
                                    errorSupplemental(cldec.loc,"`%s` has fields, consider making it a member of `%s`",
                                                      b.type.toChars(), cldec.type.toChars());
                                else
                                    errorSupplemental(cldec.loc,"`%s` has no fields, consider making it an `interface`",
                                                      b.type.toChars());
                        }
                    }
                    // It's something else: e.g. `int` in `class Foo : Bar, int { ... }`
                    else if (b.type != Type.terror)
                    {
                        error(cldec.loc,"`%s`: base type must be `interface`, not `%s`",
                              cldec.toPrettyChars(), b.type.toChars());
                    }
                    cldec.baseclasses.remove(i);
                    continue;
                }

                // Check for duplicate interfaces
                for (size_t j = (cldec.baseClass ? 1 : 0); j < i; j++)
                {
                    BaseClass* b2 = (*cldec.baseclasses)[j];
                    if (b2.sym == tc.sym)
                    {
                        cldec.error("inherits from duplicate interface `%s`", b2.sym.toChars());
                        cldec.baseclasses.remove(i);
                        continue BCLoop;
                    }
                }
                if (tc.sym.isDeprecated())
                {
                    if (!cldec.isDeprecated())
                    {
                        // Deriving from deprecated class makes this one deprecated too
                        cldec.setDeprecated();
                        tc.checkDeprecated(cldec.loc, sc);
                    }
                }

                b.sym = tc.sym;

                if (tc.sym.baseok < Baseok.done)
                    resolveBase(tc.sym.dsymbolSemantic(null)); // Try to resolve forward reference
                if (tc.sym.baseok < Baseok.done)
                {
                    //printf("\ttry later, forward reference of base %s\n", tc.sym.toChars());
                    if (tc.sym._scope)
                        Module.addDeferredSemantic(tc.sym);
                    cldec.baseok = Baseok.none;
                }
                i++;
            }
            if (cldec.baseok == Baseok.none)
            {
                // Forward referencee of one or more bases, try again later
                //printf("\tL%d semantic('%s') failed due to forward references\n", __LINE__, toChars());
                return deferDsymbolSemantic(cldec, scx);
            }
            cldec.baseok = Baseok.done;

            if (cldec.classKind == ClassKind.objc || (cldec.baseClass && cldec.baseClass.classKind == ClassKind.objc))
                cldec.classKind = ClassKind.objc; // Objective-C classes do not inherit from Object

            // If no base class, and this is not an Object, use Object as base class
            if (!cldec.baseClass && cldec.ident != Id.Object && cldec.object && cldec.classKind == ClassKind.d)
            {
                void badObjectDotD()
                {
                    cldec.error("missing or corrupt object.d");
                    fatal();
                }

                if (!cldec.object || cldec.object.errors)
                    badObjectDotD();

                Type t = cldec.object.type;
                t = t.typeSemantic(cldec.loc, sc).toBasetype();
                if (t.ty == Terror)
                    badObjectDotD();
                TypeClass tc = t.isTypeClass();
                assert(tc);

                auto b = new BaseClass(tc);
                cldec.baseclasses.shift(b);

                cldec.baseClass = tc.sym;
                assert(!cldec.baseClass.isInterfaceDeclaration());
                b.sym = cldec.baseClass;
            }
            if (cldec.baseClass)
            {
                if (cldec.baseClass.storage_class & STC.final_)
                    cldec.error("cannot inherit from class `%s` because it is `final`", cldec.baseClass.toChars());

                // Inherit properties from base class
                if (cldec.baseClass.isCOMclass())
                    cldec.com = true;
                if (cldec.baseClass.isCPPclass())
                    cldec.classKind = ClassKind.cpp;
                if (cldec.classKind != cldec.baseClass.classKind)
                    cldec.error("with %s linkage cannot inherit from class `%s` with %s linkage",
                        cldec.classKind.toChars(), cldec.baseClass.toChars(), cldec.baseClass.classKind.toChars());

                if (cldec.baseClass.stack)
                    cldec.stack = true;
                cldec.enclosing = cldec.baseClass.enclosing;
                cldec.storage_class |= cldec.baseClass.storage_class & STC.TYPECTOR;
            }

            cldec.interfaces = cldec.baseclasses.tdata()[(cldec.baseClass ? 1 : 0) .. cldec.baseclasses.dim];
            foreach (b; cldec.interfaces)
            {
                // If this is an interface, and it derives from a COM interface,
                // then this is a COM interface too.
                if (b.sym.isCOMinterface())
                    cldec.com = true;
                if (cldec.classKind == ClassKind.cpp && !b.sym.isCPPinterface())
                {
                    error(cldec.loc, "C++ class `%s` cannot implement D interface `%s`",
                        cldec.toPrettyChars(), b.sym.toPrettyChars());
                }
            }
            interfaceSemantic(cldec);
        }
    Lancestorsdone:
        //printf("\tClassDeclaration.dsymbolSemantic(%s) baseok = %d\n", toChars(), baseok);

        if (!cldec.members) // if opaque declaration
        {
            cldec.semanticRun = PASS.semanticdone;
            return;
        }
        if (!cldec.symtab)
        {
            cldec.symtab = new DsymbolTable();

            /* https://issues.dlang.org/show_bug.cgi?id=12152
             * The semantic analysis of base classes should be finished
             * before the members semantic analysis of this class, in order to determine
             * vtbl in this class. However if a base class refers the member of this class,
             * it can be resolved as a normal forward reference.
             * Call addMember() and setScope() to make this class members visible from the base classes.
             */
            cldec.members.foreachDsymbol( s => s.addMember(sc, cldec) );

            auto sc2 = cldec.newScope(sc);

            /* Set scope so if there are forward references, we still might be able to
             * resolve individual members like enums.
             */
            cldec.members.foreachDsymbol( s => s.setScope(sc2) );

            sc2.pop();
        }

        for (size_t i = 0; i < cldec.baseclasses.dim; i++)
        {
            BaseClass* b = (*cldec.baseclasses)[i];
            Type tb = b.type.toBasetype();
            TypeClass tc = tb.isTypeClass();
            if (tc.sym.semanticRun < PASS.semanticdone)
            {
                // Forward referencee of one or more bases, try again later
                if (tc.sym._scope)
                    Module.addDeferredSemantic(tc.sym);
                //printf("\tL%d semantic('%s') failed due to forward references\n", __LINE__, toChars());
                return deferDsymbolSemantic(cldec, scx);
            }
        }

        if (cldec.baseok == Baseok.done)
        {
            cldec.baseok = Baseok.semanticdone;
            objc.setMetaclass(cldec, sc);

            // initialize vtbl
            if (cldec.baseClass)
            {
                if (cldec.classKind == ClassKind.cpp && cldec.baseClass.vtbl.dim == 0)
                {
                    cldec.error("C++ base class `%s` needs at least one virtual function", cldec.baseClass.toChars());
                }

                // Copy vtbl[] from base class
                cldec.vtbl.setDim(cldec.baseClass.vtbl.dim);
                memcpy(cldec.vtbl.tdata(), cldec.baseClass.vtbl.tdata(), (void*).sizeof * cldec.vtbl.dim);

                cldec.vthis = cldec.baseClass.vthis;
                cldec.vthis2 = cldec.baseClass.vthis2;
            }
            else
            {
                // No base class, so this is the root of the class hierarchy
                cldec.vtbl.setDim(0);
                if (cldec.vtblOffset())
                    cldec.vtbl.push(cldec); // leave room for classinfo as first member
            }

            /* If this is a nested class, add the hidden 'this'
             * member which is a pointer to the enclosing scope.
             */
            if (cldec.vthis) // if inheriting from nested class
            {
                // Use the base class's 'this' member
                if (cldec.storage_class & STC.static_)
                    cldec.error("static class cannot inherit from nested class `%s`", cldec.baseClass.toChars());
                if (cldec.toParentLocal() != cldec.baseClass.toParentLocal() &&
                    (!cldec.toParentLocal() ||
                     !cldec.baseClass.toParentLocal().getType() ||
                     !cldec.baseClass.toParentLocal().getType().isBaseOf(cldec.toParentLocal().getType(), null)))
                {
                    if (cldec.toParentLocal())
                    {
                        cldec.error("is nested within `%s`, but super class `%s` is nested within `%s`",
                            cldec.toParentLocal().toChars(),
                            cldec.baseClass.toChars(),
                            cldec.baseClass.toParentLocal().toChars());
                    }
                    else
                    {
                        cldec.error("is not nested, but super class `%s` is nested within `%s`",
                            cldec.baseClass.toChars(),
                            cldec.baseClass.toParentLocal().toChars());
                    }
                    cldec.enclosing = null;
                }
                if (cldec.vthis2)
                {
                    if (cldec.toParent2() != cldec.baseClass.toParent2() &&
                        (!cldec.toParent2() ||
                         !cldec.baseClass.toParent2().getType() ||
                         !cldec.baseClass.toParent2().getType().isBaseOf(cldec.toParent2().getType(), null)))
                    {
                        if (cldec.toParent2() && cldec.toParent2() != cldec.toParentLocal())
                        {
                            cldec.error("needs the frame pointer of `%s`, but super class `%s` needs the frame pointer of `%s`",
                                cldec.toParent2().toChars(),
                                cldec.baseClass.toChars(),
                                cldec.baseClass.toParent2().toChars());
                        }
                        else
                        {
                            cldec.error("doesn't need a frame pointer, but super class `%s` needs the frame pointer of `%s`",
                                cldec.baseClass.toChars(),
                                cldec.baseClass.toParent2().toChars());
                        }
                    }
                }
                else
                    cldec.makeNested2();
            }
            else
                cldec.makeNested();
        }

        auto sc2 = cldec.newScope(sc);

        cldec.members.foreachDsymbol( s => s.importAll(sc2) );

        // Note that members.dim can grow due to tuple expansion during semantic()
        cldec.members.foreachDsymbol( s => s.dsymbolSemantic(sc2) );

        if (!cldec.determineFields())
        {
            assert(cldec.type == Type.terror);
            sc2.pop();
            return;
        }
        /* Following special member functions creation needs semantic analysis
         * completion of sub-structs in each field types.
         */
        foreach (v; cldec.fields)
        {
            Type tb = v.type.baseElemOf();
            if (tb.ty != Tstruct)
                continue;
            auto sd = (cast(TypeStruct)tb).sym;
            if (sd.semanticRun >= PASS.semanticdone)
                continue;

            sc2.pop();

            //printf("\tdeferring %s\n", toChars());
            return deferDsymbolSemantic(cldec, scx);
        }

        /* Look for special member functions.
         * They must be in this class, not in a base class.
         */
        // Can be in base class
        cldec.disableNew = cldec.search(Loc.initial, Id.classNew) !is null;

        // Look for the constructor
        cldec.ctor = cldec.searchCtor();

        if (!cldec.ctor && cldec.noDefaultCtor)
        {
            // A class object is always created by constructor, so this check is legitimate.
            foreach (v; cldec.fields)
            {
                if (v.storage_class & STC.nodefaultctor)
                    error(v.loc, "field `%s` must be initialized in constructor", v.toChars());
            }
        }

        // If this class has no constructor, but base class has a default
        // ctor, create a constructor:
        //    this() { }
        if (!cldec.ctor && cldec.baseClass && cldec.baseClass.ctor)
        {
            auto fd = resolveFuncCall(cldec.loc, sc2, cldec.baseClass.ctor, null, cldec.type, null, FuncResolveFlag.quiet);
            if (!fd) // try shared base ctor instead
                fd = resolveFuncCall(cldec.loc, sc2, cldec.baseClass.ctor, null, cldec.type.sharedOf, null, FuncResolveFlag.quiet);
            if (fd && !fd.errors)
            {
                //printf("Creating default this(){} for class %s\n", toChars());
                auto btf = fd.type.toTypeFunction();
                auto tf = new TypeFunction(ParameterList(), null, LINK.d, fd.storage_class);
                tf.mod = btf.mod;
                // Don't copy @safe, ... from the base class constructor and let it be inferred instead
                // This is required if other lowerings add code to the generated constructor which
                // is less strict (e.g. `preview=dtorfields` might introduce a call to a less qualified dtor)

                auto ctor = new CtorDeclaration(cldec.loc, Loc.initial, 0, tf);
                ctor.storage_class |= STC.inference;
                ctor.flags |= FUNCFLAG.generated;
                ctor.fbody = new CompoundStatement(Loc.initial, new Statements());

                cldec.members.push(ctor);
                ctor.addMember(sc, cldec);
                ctor.dsymbolSemantic(sc2);

                cldec.ctor = ctor;
                cldec.defaultCtor = ctor;
            }
            else
            {
                cldec.error("cannot implicitly generate a default constructor when base class `%s` is missing a default constructor",
                    cldec.baseClass.toPrettyChars());
            }
        }

        buildDtors(cldec, sc2);

        if (cldec.classKind == ClassKind.cpp && cldec.cppDtorVtblIndex != -1)
        {
            // now we've built the aggregate destructor, we'll make it virtual and assign it to the reserved vtable slot
            cldec.dtor.vtblIndex = cldec.cppDtorVtblIndex;
            cldec.vtbl[cldec.cppDtorVtblIndex] = cldec.dtor;

            if (target.cpp.twoDtorInVtable)
            {
                // TODO: create a C++ compatible deleting destructor (call out to `operator delete`)
                //       for the moment, we'll call the non-deleting destructor and leak
                cldec.vtbl[cldec.cppDtorVtblIndex + 1] = cldec.dtor;
            }
        }

        if (auto f = hasIdentityOpAssign(cldec, sc2))
        {
            if (!(f.storage_class & STC.disable))
                cldec.error(f.loc, "identity assignment operator overload is illegal");
        }

        cldec.inv = buildInv(cldec, sc2);

        Module.dprogress++;
        cldec.semanticRun = PASS.semanticdone;
        //printf("-ClassDeclaration.dsymbolSemantic(%s), type = %p\n", toChars(), type);

        sc2.pop();

        /* isAbstract() is undecidable in some cases because of circular dependencies.
         * Now that semantic is finished, get a definitive result, and error if it is not the same.
         */
        if (cldec.isabstract != ThreeState.none)    // if evaluated it before completion
        {
            const isabstractsave = cldec.isabstract;
            cldec.isabstract = ThreeState.none;
            cldec.isAbstract();               // recalculate
            if (cldec.isabstract != isabstractsave)
            {
                cldec.error("cannot infer `abstract` attribute due to circular dependencies");
            }
        }

        if (cldec.type.ty == Tclass && (cast(TypeClass)cldec.type).sym != cldec)
        {
            // https://issues.dlang.org/show_bug.cgi?id=17492
            ClassDeclaration cd = (cast(TypeClass)cldec.type).sym;
            version (none)
            {
                printf("this = %p %s\n", cldec, cldec.toPrettyChars());
                printf("type = %d sym = %p, %s\n", cldec.type.ty, cd, cd.toPrettyChars());
            }
            cldec.error("already exists at %s. Perhaps in another function with the same name?", cd.loc.toChars());
        }

        if (global.errors != errors)
        {
            // The type is no good.
            cldec.type = Type.terror;
            cldec.errors = true;
            if (cldec.deferred)
                cldec.deferred.errors = true;
        }

        // Verify fields of a synchronized class are not public
        if (cldec.storage_class & STC.synchronized_)
        {
            foreach (vd; cldec.fields)
            {
                if (!vd.isThisDeclaration() &&
                    vd.visible() >= Visibility(Visibility.Kind.public_))
                {
                    vd.error("Field members of a `synchronized` class cannot be `%s`",
                        visibilityToChars(vd.visible().kind));
                }
            }
        }

        if (cldec.deferred && !global.gag)
        {
            cldec.deferred.semantic2(sc);
            cldec.deferred.semantic3(sc);
        }
        //printf("-ClassDeclaration.dsymbolSemantic(%s), type = %p, sizeok = %d, this = %p\n", toChars(), type, sizeok, this);

        // @@@DEPRECATED_2.110@@@ https://dlang.org/deprecate.html#scope%20as%20a%20type%20constraint
        // Deprecated in 2.100
        // Make an error in 2.110
        // Don't forget to remove code at https://github.com/dlang/dmd/blob/b2f8274ba76358607fc3297a1e9f361480f9bcf9/src/dmd/dsymbolsem.d#L1032-L1036
        if (cldec.storage_class & STC.scope_)
            deprecation(cldec.loc, "`scope` as a type constraint is deprecated.  Use `scope` at the usage site.");
    }

    override void visit(InterfaceDeclaration idec)
    {
        /// Returns: `true` is this is an anonymous Objective-C metaclass
        static bool isAnonymousMetaclass(InterfaceDeclaration idec)
        {
            return idec.classKind == ClassKind.objc &&
                idec.objc.isMeta &&
                idec.isAnonymous;
        }

        //printf("InterfaceDeclaration.dsymbolSemantic(%s), type = %p\n", toChars(), type);
        if (idec.semanticRun >= PASS.semanticdone)
            return;
        int errors = global.errors;

        //printf("+InterfaceDeclaration.dsymbolSemantic(%s), type = %p\n", toChars(), type);

        Scope* scx = null;
        if (idec._scope)
        {
            sc = idec._scope;
            scx = idec._scope; // save so we don't make redundant copies
            idec._scope = null;
        }

        if (!idec.parent)
        {
            assert(sc.parent && sc.func);
            idec.parent = sc.parent;
        }
        // Objective-C metaclasses are anonymous
        assert(idec.parent && !idec.isAnonymous || isAnonymousMetaclass(idec));

        if (idec.errors)
            idec.type = Type.terror;
        idec.type = idec.type.typeSemantic(idec.loc, sc);
        if (idec.type.ty == Tclass && (cast(TypeClass)idec.type).sym != idec)
        {
            auto ti = (cast(TypeClass)idec.type).sym.isInstantiated();
            if (ti && isError(ti))
                (cast(TypeClass)idec.type).sym = idec;
        }

        // Ungag errors when not speculative
        Ungag ungag = idec.ungagSpeculative();

        if (idec.semanticRun == PASS.initial)
        {
            idec.visibility = sc.visibility;

            idec.storage_class |= sc.stc;
            idec.userAttribDecl = sc.userAttribDecl;
        }
        else if (idec.symtab)
        {
            if (idec.sizeok == Sizeok.done || !scx)
            {
                idec.semanticRun = PASS.semanticdone;
                return;
            }
        }
        idec.semanticRun = PASS.semantic;

        if (idec.baseok < Baseok.done)
        {
            T resolveBase(T)(lazy T exp)
            {
                if (!scx)
                {
                    scx = sc.copy();
                    scx.setNoFree();
                }
                static if (!is(T == void))
                {
                    idec._scope = scx;
                    auto r = exp();
                    idec._scope = null;
                    return r;
                }
                else
                {
                    idec._scope = scx;
                    exp();
                    idec._scope = null;
                }
            }

            idec.baseok = Baseok.start;

            // Expand any tuples in baseclasses[]
            for (size_t i = 0; i < idec.baseclasses.dim;)
            {
                auto b = (*idec.baseclasses)[i];
                b.type = resolveBase(b.type.typeSemantic(idec.loc, sc));

                Type tb = b.type.toBasetype();
                if (auto tup = tb.isTypeTuple())
                {
                    idec.baseclasses.remove(i);
                    size_t dim = Parameter.dim(tup.arguments);
                    for (size_t j = 0; j < dim; j++)
                    {
                        Parameter arg = Parameter.getNth(tup.arguments, j);
                        b = new BaseClass(arg.type);
                        idec.baseclasses.insert(i + j, b);
                    }
                }
                else
                    i++;
            }

            if (idec.baseok >= Baseok.done)
            {
                //printf("%s already semantic analyzed, semanticRun = %d\n", toChars(), semanticRun);
                if (idec.semanticRun >= PASS.semanticdone)
                    return;
                goto Lancestorsdone;
            }

            if (!idec.baseclasses.dim && sc.linkage == LINK.cpp)
                idec.classKind = ClassKind.cpp;
            idec.cppnamespace = sc.namespace;
            UserAttributeDeclaration.checkGNUABITag(idec, sc.linkage);
            checkMustUseReserved(idec);

            if (sc.linkage == LINK.objc)
                objc.setObjc(idec);

            // Check for errors, handle forward references
            BCLoop:
            for (size_t i = 0; i < idec.baseclasses.dim;)
            {
                BaseClass* b = (*idec.baseclasses)[i];
                Type tb = b.type.toBasetype();
                TypeClass tc = (tb.ty == Tclass) ? cast(TypeClass)tb : null;
                if (!tc || !tc.sym.isInterfaceDeclaration())
                {
                    if (b.type != Type.terror)
                        idec.error("base type must be `interface`, not `%s`", b.type.toChars());
                    idec.baseclasses.remove(i);
                    continue;
                }

                // Check for duplicate interfaces
                for (size_t j = 0; j < i; j++)
                {
                    BaseClass* b2 = (*idec.baseclasses)[j];
                    if (b2.sym == tc.sym)
                    {
                        idec.error("inherits from duplicate interface `%s`", b2.sym.toChars());
                        idec.baseclasses.remove(i);
                        continue BCLoop;
                    }
                }
                if (tc.sym == idec || idec.isBaseOf2(tc.sym))
                {
                    idec.error("circular inheritance of interface");
                    idec.baseclasses.remove(i);
                    continue;
                }
                if (tc.sym.isDeprecated())
                {
                    if (!idec.isDeprecated())
                    {
                        // Deriving from deprecated interface makes this one deprecated too
                        idec.setDeprecated();
                        tc.checkDeprecated(idec.loc, sc);
                    }
                }

                b.sym = tc.sym;

                if (tc.sym.baseok < Baseok.done)
                    resolveBase(tc.sym.dsymbolSemantic(null)); // Try to resolve forward reference
                if (tc.sym.baseok < Baseok.done)
                {
                    //printf("\ttry later, forward reference of base %s\n", tc.sym.toChars());
                    if (tc.sym._scope)
                        Module.addDeferredSemantic(tc.sym);
                    idec.baseok = Baseok.none;
                }
                i++;
            }
            if (idec.baseok == Baseok.none)
            {
                // Forward referencee of one or more bases, try again later
                return deferDsymbolSemantic(idec, scx);
            }
            idec.baseok = Baseok.done;

            idec.interfaces = idec.baseclasses.tdata()[0 .. idec.baseclasses.dim];
            foreach (b; idec.interfaces)
            {
                // If this is an interface, and it derives from a COM interface,
                // then this is a COM interface too.
                if (b.sym.isCOMinterface())
                    idec.com = true;
                if (b.sym.isCPPinterface())
                    idec.classKind = ClassKind.cpp;
            }

            interfaceSemantic(idec);
        }
    Lancestorsdone:

        if (!idec.members) // if opaque declaration
        {
            idec.semanticRun = PASS.semanticdone;
            return;
        }
        if (!idec.symtab)
            idec.symtab = new DsymbolTable();

        for (size_t i = 0; i < idec.baseclasses.dim; i++)
        {
            BaseClass* b = (*idec.baseclasses)[i];
            Type tb = b.type.toBasetype();
            TypeClass tc = tb.isTypeClass();
            if (tc.sym.semanticRun < PASS.semanticdone)
            {
                // Forward referencee of one or more bases, try again later
                if (tc.sym._scope)
                    Module.addDeferredSemantic(tc.sym);
                return deferDsymbolSemantic(idec, scx);
            }
        }

        if (idec.baseok == Baseok.done)
        {
            idec.baseok = Baseok.semanticdone;
            objc.setMetaclass(idec, sc);

            // initialize vtbl
            if (idec.vtblOffset())
                idec.vtbl.push(idec); // leave room at vtbl[0] for classinfo

            // Cat together the vtbl[]'s from base interfaces
            foreach (i, b; idec.interfaces)
            {
                // Skip if b has already appeared
                for (size_t k = 0; k < i; k++)
                {
                    if (b == idec.interfaces[k])
                        goto Lcontinue;
                }

                // Copy vtbl[] from base class
                if (b.sym.vtblOffset())
                {
                    size_t d = b.sym.vtbl.dim;
                    if (d > 1)
                    {
                        idec.vtbl.pushSlice(b.sym.vtbl[1 .. d]);
                    }
                }
                else
                {
                    idec.vtbl.append(&b.sym.vtbl);
                }

            Lcontinue:
            }
        }

        idec.members.foreachDsymbol( s => s.addMember(sc, idec) );

        auto sc2 = idec.newScope(sc);

        /* Set scope so if there are forward references, we still might be able to
         * resolve individual members like enums.
         */
        idec.members.foreachDsymbol( s => s.setScope(sc2) );

        idec.members.foreachDsymbol( s => s.importAll(sc2) );

        idec.members.foreachDsymbol( s => s.dsymbolSemantic(sc2) );

        Module.dprogress++;
        idec.semanticRun = PASS.semanticdone;
        //printf("-InterfaceDeclaration.dsymbolSemantic(%s), type = %p\n", toChars(), type);

        sc2.pop();

        if (global.errors != errors)
        {
            // The type is no good.
            idec.type = Type.terror;
        }

        version (none)
        {
            if (type.ty == Tclass && (cast(TypeClass)idec.type).sym != idec)
            {
                printf("this = %p %s\n", idec, idec.toChars());
                printf("type = %d sym = %p\n", idec.type.ty, (cast(TypeClass)idec.type).sym);
            }
        }
        assert(idec.type.ty != Tclass || (cast(TypeClass)idec.type).sym == idec);

        // @@@DEPRECATED_2.120@@@ https://dlang.org/deprecate.html#scope%20as%20a%20type%20constraint
        // Deprecated in 2.087
        // Made an error in 2.100, but removal depends on `scope class` being removed too
        // Don't forget to remove code at https://github.com/dlang/dmd/blob/b2f8274ba76358607fc3297a1e9f361480f9bcf9/src/dmd/dsymbolsem.d#L1032-L1036
        if (idec.storage_class & STC.scope_)
            error(idec.loc, "`scope` as a type constraint is obsolete.  Use `scope` at the usage site.");
    }
}

/*******************************************
 * Add members of EnumDeclaration to the symbol table(s).
 * Params:
 *      ed = EnumDeclaration
 *      sc = context of `ed`
 *      sds = symbol table that `ed` resides in
 */
void addEnumMembers(EnumDeclaration ed, Scope* sc, ScopeDsymbol sds)
{
    if (ed.added)
        return;
    ed.added = true;

    if (!ed.members)
        return;

    const bool isCEnum = (sc.flags & SCOPE.Cfile) != 0; // it's an ImportC enum
    const bool isAnon = ed.isAnonymous();

    if ((isCEnum || isAnon) && !sds.symtab)
        sds.symtab = new DsymbolTable();

    if ((isCEnum || !isAnon) && !ed.symtab)
        ed.symtab = new DsymbolTable();

    ed.members.foreachDsymbol( (s)
    {
        if (EnumMember em = s.isEnumMember())
        {
            em.ed = ed;
            if (isCEnum)
            {
                em.addMember(sc, ed);   // add em to ed's symbol table
                em.addMember(sc, sds);  // add em to symbol table that ed is in
                em.parent = ed; // restore it after previous addMember() changed it
            }
            else
            {
                em.addMember(sc, isAnon ? sds : ed);
            }
        }
    });
}

void templateInstanceSemantic(TemplateInstance tempinst, Scope* sc, Expressions* fargs)
{
    //printf("[%s] TemplateInstance.dsymbolSemantic('%s', this=%p, gag = %d, sc = %p)\n", tempinst.loc.toChars(), tempinst.toChars(), tempinst, global.gag, sc);
    version (none)
    {
        for (Dsymbol s = tempinst; s; s = s.parent)
        {
            printf("\t%s\n", s.toChars());
        }
        printf("Scope\n");
        for (Scope* scx = sc; scx; scx = scx.enclosing)
        {
            printf("\t%s parent %s\n", scx._module ? scx._module.toChars() : "null", scx.parent ? scx.parent.toChars() : "null");
        }
    }

    static if (LOG)
    {
        printf("\n+TemplateInstance.dsymbolSemantic('%s', this=%p)\n", tempinst.toChars(), tempinst);
    }
    if (tempinst.inst) // if semantic() was already run
    {
        static if (LOG)
        {
            printf("-TemplateInstance.dsymbolSemantic('%s', this=%p) already run\n",
                   tempinst.inst.toChars(), tempinst.inst);
        }
        return;
    }
    if (tempinst.semanticRun != PASS.initial)
    {
        static if (LOG)
        {
            printf("Recursive template expansion\n");
        }
        auto ungag = Ungag(global.gag);
        if (!tempinst.gagged)
            global.gag = 0;
        tempinst.error(tempinst.loc, "recursive template expansion");
        if (tempinst.gagged)
            tempinst.semanticRun = PASS.initial;
        else
            tempinst.inst = tempinst;
        tempinst.errors = true;
        return;
    }

    // Get the enclosing template instance from the scope tinst
    tempinst.tinst = sc.tinst;

    // Get the instantiating module from the scope minst
    tempinst.minst = sc.minst;
    // https://issues.dlang.org/show_bug.cgi?id=10920
    // If the enclosing function is non-root symbol,
    // this instance should be speculative.
    if (!tempinst.tinst && sc.func && sc.func.inNonRoot())
    {
        tempinst.minst = null;
    }

    tempinst.gagged = (global.gag > 0);

    tempinst.semanticRun = PASS.semantic;

    static if (LOG)
    {
        printf("\tdo semantic\n");
    }
    /* Find template declaration first,
     * then run semantic on each argument (place results in tiargs[]),
     * last find most specialized template from overload list/set.
     */
    if (!tempinst.findTempDecl(sc, null) || !tempinst.semanticTiargs(sc) || !tempinst.findBestMatch(sc, fargs))
    {
    Lerror:
        if (tempinst.gagged)
        {
            // https://issues.dlang.org/show_bug.cgi?id=13220
            // Roll back status for later semantic re-running
            tempinst.semanticRun = PASS.initial;
        }
        else
            tempinst.inst = tempinst;
        tempinst.errors = true;
        return;
    }
    TemplateDeclaration tempdecl = tempinst.tempdecl.isTemplateDeclaration();
    assert(tempdecl);

    TemplateStats.incInstance(tempdecl, tempinst);

    tempdecl.checkDeprecated(tempinst.loc, sc);

    // If tempdecl is a mixin, disallow it
    if (tempdecl.ismixin)
    {
        tempinst.error("mixin templates are not regular templates");
        goto Lerror;
    }

    tempinst.hasNestedArgs(tempinst.tiargs, tempdecl.isstatic);
    if (tempinst.errors)
        goto Lerror;

    // Copy the tempdecl namespace (not the scope one)
    tempinst.cppnamespace = tempdecl.cppnamespace;
    if (tempinst.cppnamespace)
        tempinst.cppnamespace.dsymbolSemantic(sc);

    /* Greatly simplified semantic processing for AliasSeq templates
     */
    if (tempdecl.isTrivialAliasSeq)
    {
        tempinst.inst = tempinst;
        return aliasSeqInstanceSemantic(tempinst, sc, tempdecl);
    }

    /* Greatly simplified semantic processing for Alias templates
     */
    else if (tempdecl.isTrivialAlias)
    {
        tempinst.inst = tempinst;
        return aliasInstanceSemantic(tempinst, sc, tempdecl);
    }

    /* See if there is an existing TemplateInstantiation that already
     * implements the typeargs. If so, just refer to that one instead.
     */
    tempinst.inst = tempdecl.findExistingInstance(tempinst, fargs);
    TemplateInstance errinst = null;
    if (!tempinst.inst)
    {
        // So, we need to implement 'this' instance.
    }
    else if (tempinst.inst.gagged && !tempinst.gagged && tempinst.inst.errors)
    {
        // If the first instantiation had failed, re-run semantic,
        // so that error messages are shown.
        errinst = tempinst.inst;
    }
    else
    {
        // It's a match
        tempinst.parent = tempinst.inst.parent;
        tempinst.errors = tempinst.inst.errors;

        // If both this and the previous instantiation were gagged,
        // use the number of errors that happened last time.
        global.errors += tempinst.errors;
        global.gaggedErrors += tempinst.errors;

        // If the first instantiation was gagged, but this is not:
        if (tempinst.inst.gagged)
        {
            // It had succeeded, mark it is a non-gagged instantiation,
            // and reuse it.
            tempinst.inst.gagged = tempinst.gagged;
        }

        tempinst.tnext = tempinst.inst.tnext;
        tempinst.inst.tnext = tempinst;

        /* A module can have explicit template instance and its alias
         * in module scope (e,g, `alias Base64 = Base64Impl!('+', '/');`).
         * If the first instantiation 'inst' had happened in non-root module,
         * compiler can assume that its instantiated code would be included
         * in the separately compiled obj/lib file (e.g. phobos.lib).
         *
         * However, if 'this' second instantiation happened in root module,
         * compiler might need to invoke its codegen
         * (https://issues.dlang.org/show_bug.cgi?id=2500 & https://issues.dlang.org/show_bug.cgi?id=2644).
         * But whole import graph is not determined until all semantic pass finished,
         * so 'inst' should conservatively finish the semantic3 pass for the codegen.
         */
        if (tempinst.minst && tempinst.minst.isRoot() && !(tempinst.inst.minst && tempinst.inst.minst.isRoot()))
        {
            /* Swap the position of 'inst' and 'this' in the instantiation graph.
             * Then, the primary instance `inst` will be changed to a root instance,
             * along with all members of `inst` having their scopes updated.
             *
             * Before:
             *  non-root -> A!() -> B!()[inst] -> C!() { members[non-root] }
             *                      |
             *  root     -> D!() -> B!()[this]
             *
             * After:
             *  non-root -> A!() -> B!()[this]
             *                      |
             *  root     -> D!() -> B!()[inst] -> C!() { members[root] }
             */
            Module mi = tempinst.minst;
            TemplateInstance ti = tempinst.tinst;
            tempinst.minst = tempinst.inst.minst;
            tempinst.tinst = tempinst.inst.tinst;
            tempinst.inst.minst = mi;
            tempinst.inst.tinst = ti;

            /* https://issues.dlang.org/show_bug.cgi?id=21299
               `minst` has been updated on the primary instance `inst` so it is
               now coming from a root module, however all Dsymbol `inst.members`
               of the instance still have their `_scope.minst` pointing at the
               original non-root module. We must now propagate `minst` to all
               members so that forward referenced dependencies that get
               instantiated will also be appended to the root module, otherwise
               there will be undefined references at link-time.  */
            extern (C++) final class InstMemberWalker : Visitor
            {
                alias visit = Visitor.visit;
                TemplateInstance inst;

                extern (D) this(TemplateInstance inst)
                {
                    this.inst = inst;
                }

                override void visit(Dsymbol d)
                {
                    if (d._scope)
                        d._scope.minst = inst.minst;
                }

                override void visit(ScopeDsymbol sds)
                {
                    sds.members.foreachDsymbol( s => s.accept(this) );
                    visit(cast(Dsymbol)sds);
                }

                override void visit(AttribDeclaration ad)
                {
                    ad.include(null).foreachDsymbol( s => s.accept(this) );
                    visit(cast(Dsymbol)ad);
                }

                override void visit(ConditionalDeclaration cd)
                {
                    if (cd.condition.inc)
                        visit(cast(AttribDeclaration)cd);
                    else
                        visit(cast(Dsymbol)cd);
                }
            }
            scope v = new InstMemberWalker(tempinst.inst);
            tempinst.inst.accept(v);

            if (!global.params.allInst &&
                tempinst.minst) // if inst was not speculative...
            {
                assert(!tempinst.minst.isRoot()); // ... it was previously appended to a non-root module
                // Append again to the root module members[], so that the instance will
                // get codegen chances (depending on `tempinst.inst.needsCodegen()`).
                tempinst.inst.appendToModuleMember();
            }

            assert(tempinst.inst.memberOf && tempinst.inst.memberOf.isRoot(), "no codegen chances");
        }

        // modules imported by an existing instance should be added to the module
        // that instantiates the instance.
        if (tempinst.minst)
            foreach(imp; tempinst.inst.importedModules)
                if (!tempinst.minst.aimports.contains(imp))
                    tempinst.minst.aimports.push(imp);

        static if (LOG)
        {
            printf("\tit's a match with instance %p, %d\n", tempinst.inst, tempinst.inst.semanticRun);
        }
        return;
    }
    static if (LOG)
    {
        printf("\timplement template instance %s '%s'\n", tempdecl.parent.toChars(), tempinst.toChars());
        printf("\ttempdecl %s\n", tempdecl.toChars());
    }
    uint errorsave = global.errors;

    tempinst.inst = tempinst;
    tempinst.parent = tempinst.enclosing ? tempinst.enclosing : tempdecl.parent;
    //printf("parent = '%s'\n", parent.kind());

    TemplateStats.incUnique(tempdecl, tempinst);

    TemplateInstance tempdecl_instance_idx = tempdecl.addInstance(tempinst);

    //getIdent();

    // Store the place we added it to in target_symbol_list(_idx) so we can
    // remove it later if we encounter an error.
    Dsymbols* target_symbol_list = tempinst.appendToModuleMember();
    size_t target_symbol_list_idx = target_symbol_list ? target_symbol_list.dim - 1 : 0;

    // Copy the syntax trees from the TemplateDeclaration
    tempinst.members = Dsymbol.arraySyntaxCopy(tempdecl.members);

    // resolve TemplateThisParameter
    for (size_t i = 0; i < tempdecl.parameters.dim; i++)
    {
        if ((*tempdecl.parameters)[i].isTemplateThisParameter() is null)
            continue;
        Type t = isType((*tempinst.tiargs)[i]);
        assert(t);
        if (StorageClass stc = ModToStc(t.mod))
        {
            //printf("t = %s, stc = x%llx\n", t.toChars(), stc);
            auto s = new Dsymbols();
            s.push(new StorageClassDeclaration(stc, tempinst.members));
            tempinst.members = s;
        }
        break;
    }

    // Create our own scope for the template parameters
    Scope* _scope = tempdecl._scope;
    if (tempdecl.semanticRun == PASS.initial)
    {
        tempinst.error("template instantiation `%s` forward references template declaration `%s`", tempinst.toChars(), tempdecl.toChars());
        return;
    }

    static if (LOG)
    {
        printf("\tcreate scope for template parameters '%s'\n", tempinst.toChars());
    }
    tempinst.argsym = new ScopeDsymbol();
    tempinst.argsym.parent = _scope.parent;
    _scope = _scope.push(tempinst.argsym);
    _scope.tinst = tempinst;
    _scope.minst = tempinst.minst;
    //scope.stc = 0;

    // Declare each template parameter as an alias for the argument type
    Scope* paramscope = _scope.push();
    paramscope.stc = 0;
    paramscope.visibility = Visibility(Visibility.Kind.public_); // https://issues.dlang.org/show_bug.cgi?id=14169
                                              // template parameters should be public
    tempinst.declareParameters(paramscope);
    paramscope.pop();

    // Add members of template instance to template instance symbol table
    //parent = scope.scopesym;
    tempinst.symtab = new DsymbolTable();

    tempinst.members.foreachDsymbol( (s)
    {
        static if (LOG)
        {
            printf("\t adding member '%s' %p kind %s to '%s'\n", s.toChars(), s, s.kind(), tempinst.toChars());
        }
        s.addMember(_scope, tempinst);
    });

    static if (LOG)
    {
        printf("adding members done\n");
    }

    /* See if there is only one member of template instance, and that
     * member has the same name as the template instance.
     * If so, this template instance becomes an alias for that member.
     */
    //printf("members.dim = %d\n", tempinst.members.dim);
    if (tempinst.members.dim)
    {
        Dsymbol s;
        if (Dsymbol.oneMembers(tempinst.members, &s, tempdecl.ident) && s)
        {
            //printf("tempdecl.ident = %s, s = '%s'\n", tempdecl.ident.toChars(), s.kind(), s.toPrettyChars());
            //printf("setting aliasdecl\n");
            tempinst.aliasdecl = s;
        }
    }

    /* If function template declaration
     */
    if (fargs && tempinst.aliasdecl)
    {
        if (auto fd = tempinst.aliasdecl.isFuncDeclaration())
        {
            /* Transmit fargs to type so that TypeFunction.dsymbolSemantic() can
             * resolve any "auto ref" storage classes.
             */
            if (fd.type)
                if (auto tf = fd.type.isTypeFunction())
                    tf.fargs = fargs;
        }
    }

    // Do semantic() analysis on template instance members
    static if (LOG)
    {
        printf("\tdo semantic() on template instance members '%s'\n", tempinst.toChars());
    }
    Scope* sc2;
    sc2 = _scope.push(tempinst);
    //printf("enclosing = %d, sc.parent = %s\n", tempinst.enclosing, sc.parent.toChars());
    sc2.parent = tempinst;
    sc2.tinst = tempinst;
    sc2.minst = tempinst.minst;
    sc2.stc &= ~STC.deprecated_;
    tempinst.tryExpandMembers(sc2);

    tempinst.semanticRun = PASS.semanticdone;

    /* ConditionalDeclaration may introduce eponymous declaration,
     * so we should find it once again after semantic.
     */
    if (tempinst.members.dim)
    {
        Dsymbol s;
        if (Dsymbol.oneMembers(tempinst.members, &s, tempdecl.ident) && s)
        {
            if (!tempinst.aliasdecl || tempinst.aliasdecl != s)
            {
                //printf("tempdecl.ident = %s, s = '%s'\n", tempdecl.ident.toChars(), s.kind(), s.toPrettyChars());
                //printf("setting aliasdecl 2\n");
                tempinst.aliasdecl = s;
            }
        }
    }

    if (global.errors != errorsave)
        goto Laftersemantic;

    /* If any of the instantiation members didn't get semantic() run
     * on them due to forward references, we cannot run semantic2()
     * or semantic3() yet.
     */
    {
        bool found_deferred_ad = false;
        for (size_t i = 0; i < Module.deferred.dim; i++)
        {
            Dsymbol sd = Module.deferred[i];
            AggregateDeclaration ad = sd.isAggregateDeclaration();
            if (ad && ad.parent && ad.parent.isTemplateInstance())
            {
                //printf("deferred template aggregate: %s %s\n",
                //        sd.parent.toChars(), sd.toChars());
                found_deferred_ad = true;
                if (ad.parent == tempinst)
                {
                    ad.deferred = tempinst;
                    break;
                }
            }
        }
        if (found_deferred_ad || Module.deferred.dim)
            goto Laftersemantic;
    }

    /* The problem is when to parse the initializer for a variable.
     * Perhaps VarDeclaration.dsymbolSemantic() should do it like it does
     * for initializers inside a function.
     */
    //if (sc.parent.isFuncDeclaration())
    {
        /* https://issues.dlang.org/show_bug.cgi?id=782
         * this has problems if the classes this depends on
         * are forward referenced. Find a way to defer semantic()
         * on this template.
         */
        tempinst.semantic2(sc2);
    }
    if (global.errors != errorsave)
        goto Laftersemantic;

    if ((sc.func || (sc.flags & SCOPE.fullinst)) && !tempinst.tinst)
    {
        /* If a template is instantiated inside function, the whole instantiation
         * should be done at that position. But, immediate running semantic3 of
         * dependent templates may cause unresolved forward reference.
         * https://issues.dlang.org/show_bug.cgi?id=9050
         * To avoid the issue, don't run semantic3 until semantic and semantic2 done.
         */
        TemplateInstances deferred;
        tempinst.deferred = &deferred;

        //printf("Run semantic3 on %s\n", toChars());
        tempinst.trySemantic3(sc2);

        for (size_t i = 0; i < deferred.dim; i++)
        {
            //printf("+ run deferred semantic3 on %s\n", deferred[i].toChars());
            deferred[i].semantic3(null);
        }

        tempinst.deferred = null;
    }
    else if (tempinst.tinst)
    {
        bool doSemantic3 = false;
        FuncDeclaration fd;
        if (tempinst.aliasdecl)
            fd = tempinst.aliasdecl.toAlias2().isFuncDeclaration();

        if (fd)
        {
            /* Template function instantiation should run semantic3 immediately
             * for attribute inference.
             */
            scope fld = fd.isFuncLiteralDeclaration();
            if (fld && fld.tok == TOK.reserved)
                doSemantic3 = true;
            else if (sc.func)
                doSemantic3 = true;
        }
        else if (sc.func)
        {
            /* A lambda function in template arguments might capture the
             * instantiated scope context. For the correct context inference,
             * all instantiated functions should run the semantic3 immediately.
             * See also compilable/test14973.d
             */
            foreach (oarg; tempinst.tdtypes)
            {
                auto s = getDsymbol(oarg);
                if (!s)
                    continue;

                if (auto td = s.isTemplateDeclaration())
                {
                    if (!td.literal)
                        continue;
                    assert(td.members && td.members.dim == 1);
                    s = (*td.members)[0];
                }
                if (auto fld = s.isFuncLiteralDeclaration())
                {
                    if (fld.tok == TOK.reserved)
                    {
                        doSemantic3 = true;
                        break;
                    }
                }
            }
            //printf("[%s] %s doSemantic3 = %d\n", tempinst.tinst.loc.toChars(), tempinst.tinst.toChars(), doSemantic3);
        }
        if (doSemantic3)
            tempinst.trySemantic3(sc2);

        TemplateInstance ti = tempinst.tinst;
        int nest = 0;
        while (ti && !ti.deferred && ti.tinst)
        {
            ti = ti.tinst;
            if (++nest > global.recursionLimit)
            {
                global.gag = 0; // ensure error message gets printed
                tempinst.error("recursive expansion");
                fatal();
            }
        }
        if (ti && ti.deferred)
        {
            //printf("deferred semantic3 of %p %s, ti = %s, ti.deferred = %p\n", this, toChars(), ti.toChars());
            for (size_t i = 0;; i++)
            {
                if (i == ti.deferred.dim)
                {
                    ti.deferred.push(tempinst);
                    break;
                }
                if ((*ti.deferred)[i] == tempinst)
                    break;
            }
        }
    }

    if (tempinst.aliasdecl)
    {
        /* https://issues.dlang.org/show_bug.cgi?id=13816
         * AliasDeclaration tries to resolve forward reference
         * twice (See inuse check in AliasDeclaration.toAlias()). It's
         * necessary to resolve mutual references of instantiated symbols, but
         * it will left a true recursive alias in tuple declaration - an
         * AliasDeclaration A refers TupleDeclaration B, and B contains A
         * in its elements.  To correctly make it an error, we strictly need to
         * resolve the alias of eponymous member.
         */
        tempinst.aliasdecl = tempinst.aliasdecl.toAlias2();
    }

Laftersemantic:
    sc2.pop();
    _scope.pop();

    // Give additional context info if error occurred during instantiation
    if (global.errors != errorsave)
    {
        if (!tempinst.errors)
        {
            if (!tempdecl.literal)
                tempinst.error(tempinst.loc, "error instantiating");
            if (tempinst.tinst)
                tempinst.tinst.printInstantiationTrace();
        }
        tempinst.errors = true;
        if (tempinst.gagged)
        {
            // Errors are gagged, so remove the template instance from the
            // instance/symbol lists we added it to and reset our state to
            // finish clean and so we can try to instantiate it again later
            // (see https://issues.dlang.org/show_bug.cgi?id=4302 and https://issues.dlang.org/show_bug.cgi?id=6602).
            tempdecl.removeInstance(tempdecl_instance_idx);
            if (target_symbol_list)
            {
                // Because we added 'this' in the last position above, we
                // should be able to remove it without messing other indices up.
                assert((*target_symbol_list)[target_symbol_list_idx] == tempinst);
                target_symbol_list.remove(target_symbol_list_idx);
                tempinst.memberOf = null;                    // no longer a member
            }
            tempinst.semanticRun = PASS.initial;
            tempinst.inst = null;
            tempinst.symtab = null;
        }
    }
    else if (errinst)
    {
        /* https://issues.dlang.org/show_bug.cgi?id=14541
         * If the previous gagged instance had failed by
         * circular references, currrent "error reproduction instantiation"
         * might succeed, because of the difference of instantiated context.
         * On such case, the cached error instance needs to be overridden by the
         * succeeded instance.
         */
        //printf("replaceInstance()\n");
        assert(errinst.errors);
        auto ti1 = TemplateInstanceBox(errinst);
        tempdecl.instances.remove(ti1);

        auto ti2 = TemplateInstanceBox(tempinst);
        tempdecl.instances[ti2] = tempinst;
    }

    static if (LOG)
    {
        printf("-TemplateInstance.dsymbolSemantic('%s', this=%p)\n", tempinst.toChars(), tempinst);
    }
}

/******************************************************
 * Do template instance semantic for isAliasSeq templates.
 * This is a greatly simplified version of templateInstanceSemantic().
 */
private
void aliasSeqInstanceSemantic(TemplateInstance tempinst, Scope* sc, TemplateDeclaration tempdecl)
{
    //printf("[%s] aliasSeqInstance.dsymbolSemantic('%s')\n", tempinst.loc.toChars(), tempinst.toChars());
    Scope* paramscope = sc.push();
    paramscope.stc = 0;
    paramscope.visibility = Visibility(Visibility.Kind.public_);

    TemplateTupleParameter ttp = (*tempdecl.parameters)[0].isTemplateTupleParameter();
    Tuple va = tempinst.tdtypes[0].isTuple();
    Declaration d = new TupleDeclaration(tempinst.loc, ttp.ident, &va.objects);
    d.storage_class |= STC.templateparameter;
    d.dsymbolSemantic(sc);

    paramscope.pop();

    tempinst.aliasdecl = d;

    tempinst.semanticRun = PASS.semanticdone;
}

/******************************************************
 * Do template instance semantic for isAlias templates.
 * This is a greatly simplified version of templateInstanceSemantic().
 */
private
void aliasInstanceSemantic(TemplateInstance tempinst, Scope* sc, TemplateDeclaration tempdecl)
{
    //printf("[%s] aliasInstance.dsymbolSemantic('%s')\n", tempinst.loc.toChars(), tempinst.toChars());
    Scope* paramscope = sc.push();
    paramscope.stc = 0;
    paramscope.visibility = Visibility(Visibility.Kind.public_);

    TemplateTypeParameter ttp = (*tempdecl.parameters)[0].isTemplateTypeParameter();
    Type ta = tempinst.tdtypes[0].isType();
    auto ad = tempdecl.onemember.isAliasDeclaration();

    // Note: qualifiers can be in both 'ad.type.mod' and 'ad.storage_class'
    Declaration d = new AliasDeclaration(tempinst.loc, ttp.ident, ta.addMod(ad.type.mod));
    d.storage_class |= STC.templateparameter | ad.storage_class;
    d.dsymbolSemantic(sc);

    paramscope.pop();

    tempinst.aliasdecl = d;

    tempinst.semanticRun = PASS.semanticdone;
}

// function used to perform semantic on AliasDeclaration
void aliasSemantic(AliasDeclaration ds, Scope* sc)
{
    //printf("AliasDeclaration::semantic() %s\n", ds.toChars());

    // as DsymbolSemanticVisitor::visit(AliasDeclaration), in case we're called first.
    // see https://issues.dlang.org/show_bug.cgi?id=21001
    ds.storage_class |= sc.stc & STC.deprecated_;
    ds.visibility = sc.visibility;
    ds.userAttribDecl = sc.userAttribDecl;

    void normalRet()
    {
        ds.inuse = 0;
        ds.semanticRun = PASS.semanticdone;

        if (auto sx = ds.overnext)
        {
            ds.overnext = null;
            if (!ds.overloadInsert(sx))
                ScopeDsymbol.multiplyDefined(Loc.initial, sx, ds);
        }
    }

    void errorRet()
    {
        ds.aliassym = null;
        ds.type = Type.terror;
        ds.inuse = 0;
        normalRet();
    }

    // preserve the original type
    if (!ds.originalType && ds.type)
        ds.originalType = ds.type.syntaxCopy();

    if (ds.aliassym)
    {
        auto fd = ds.aliassym.isFuncLiteralDeclaration();
        auto td = ds.aliassym.isTemplateDeclaration();
        if (fd || td && td.literal)
        {
            if (fd && fd.semanticRun >= PASS.semanticdone)
                return normalRet();

            Expression e = new FuncExp(ds.loc, ds.aliassym);
            e = e.expressionSemantic(sc);
            if (auto fe = e.isFuncExp())
            {
                ds.aliassym = fe.td ? cast(Dsymbol)fe.td : fe.fd;
                return normalRet();
            }
            else
                return errorRet();
        }

        if (ds.aliassym.isTemplateInstance())
            ds.aliassym.dsymbolSemantic(sc);
        return normalRet();
    }
    ds.inuse = 1;

    // Given:
    //  alias foo.bar.abc def;
    // it is not knowable from the syntax whether `def` is an alias
    // for type `foo.bar.abc` or an alias for symbol `foo.bar.abc`. It is up to the semantic()
    // pass to distinguish.
    // If it is a type, then `.type` is set and getType() will return that
    // type. If it is a symbol, then `.aliassym` is set and type is `null` -
    // toAlias() will return `.aliassym`

    const errors = global.errors;
    Type oldtype = ds.type;

    // Ungag errors when not instantiated DeclDefs scope alias
    auto ungag = Ungag(global.gag);
    //printf("%s parent = %s, gag = %d, instantiated = %d\n", ds.toChars(), ds.parent.toChars(), global.gag, ds.isInstantiated() !is null);
    if (ds.parent && global.gag && !ds.isInstantiated() && !ds.toParent2().isFuncDeclaration() && (sc.minst || sc.tinst))
    {
        //printf("%s type = %s\n", ds.toPrettyChars(), ds.type.toChars());
        global.gag = 0;
    }

    // https://issues.dlang.org/show_bug.cgi?id=18480
    // Detect `alias sym = sym;` to prevent creating loops in overload overnext lists.
    if (auto tident = ds.type.isTypeIdentifier())
    {
        // Selective imports are allowed to alias to the same name `import mod : sym=sym`.
        if (!ds._import)
        {
            if (tident.ident is ds.ident && !tident.idents.dim)
            {
                error(ds.loc, "`alias %s = %s;` cannot alias itself, use a qualified name to create an overload set",
                    ds.ident.toChars(), tident.ident.toChars());
                ds.type = Type.terror;
            }
        }
    }
    /* This section is needed because Type.resolve() will:
     *   const x = 3;
     *   alias y = x;
     * try to convert identifier x to 3.
     */
    auto s = ds.type.toDsymbol(sc);
    if (errors != global.errors)
        return errorRet();
    if (s == ds)
    {
        ds.error("cannot resolve");
        return errorRet();
    }
    if (!s || !s.isEnumMember())
    {
        Type t;
        Expression e;
        Scope* sc2 = sc;
        if (ds.storage_class & (STC.ref_ | STC.nothrow_ | STC.nogc | STC.pure_ | STC.disable))
        {
            // For 'ref' to be attached to function types, and picked
            // up by Type.resolve(), it has to go into sc.
            sc2 = sc.push();
            sc2.stc |= ds.storage_class & (STC.ref_ | STC.nothrow_ | STC.nogc | STC.pure_ | STC.shared_ | STC.disable);
        }
        ds.type = ds.type.addSTC(ds.storage_class);
        ds.type.resolve(ds.loc, sc2, e, t, s);
        if (sc2 != sc)
            sc2.pop();

        if (e)  // Try to convert Expression to Dsymbol
        {
            // TupleExp is naturally converted to a TupleDeclaration
            if (auto te = e.isTupleExp())
                s = new TupleDeclaration(te.loc, ds.ident, cast(Objects*)te.exps);
            else
            {
                s = getDsymbol(e);
                if (!s)
                {
                    if (e.op != EXP.error)
                        ds.error("cannot alias an expression `%s`", e.toChars());
                    return errorRet();
                }
            }
        }
        ds.type = t;
    }
    if (s == ds)
    {
        assert(global.errors);
        return errorRet();
    }
    if (s) // it's a symbolic alias
    {
        //printf("alias %s resolved to %s %s\n", ds.toChars(), s.kind(), s.toChars());
        ds.type = null;
        ds.aliassym = s;
    }
    else    // it's a type alias
    {
        //printf("alias %s resolved to type %s\n", ds.toChars(), ds.type.toChars());
        ds.type = ds.type.typeSemantic(ds.loc, sc);
        ds.aliassym = null;
    }

    if (global.gag && errors != global.errors)
        return errorRet();

    normalRet();
}

/********************
 * Perform semantic on AliasAssignment.
 * Has a lot of similarities to aliasSemantic(). Perhaps they should share code.
 */
private void aliasAssignSemantic(AliasAssign ds, Scope* sc)
{
    //printf("AliasAssign::semantic() %p,  %s\n", ds, ds.ident.toChars());

    void errorRet()
    {
        ds.errors = true;
        ds.type = Type.terror;
        ds.semanticRun = PASS.semanticdone;
        return;
    }

    /* Find the AliasDeclaration corresponding to ds.
     * Returns: AliasDeclaration if found, null if error
     */
    AliasDeclaration findAliasDeclaration(AliasAssign ds, Scope* sc)
    {
        Dsymbol scopesym;
        Dsymbol as = sc.search(ds.loc, ds.ident, &scopesym);
        if (!as)
        {
            ds.error("undefined identifier `%s`", ds.ident.toChars());
            return null;
        }
        if (as.errors)
            return null;

        auto ad = as.isAliasDeclaration();
        if (!ad)
        {
            ds.error("identifier `%s` must be an alias declaration", as.toChars());
            return null;
        }

        if (ad.overnext)
        {
            ds.error("cannot reassign overloaded alias");
            return null;
        }

        // Check constraints on the parent
        auto adParent = ad.toParent();
        if (adParent != ds.toParent())
        {
            if (!adParent)
                adParent = ds.toParent();
            error(ds.loc, "`%s` must have same parent `%s` as alias `%s`", ds.ident.toChars(), adParent.toChars(), ad.toChars());
            return null;
        }
        if (!adParent.isTemplateInstance())
        {
            ds.error("must be a member of a template");
            return null;
        }

        return ad;
    }

    auto aliassym = findAliasDeclaration(ds, sc);
    if (!aliassym)
        return errorRet();

    if (aliassym.adFlags & Declaration.wasRead)
    {
        if (!aliassym.errors)
            error(ds.loc, "%s was read, so cannot reassign", aliassym.toChars());
        aliassym.errors = true;
        return errorRet();
    }

    aliassym.adFlags |= Declaration.ignoreRead; // temporarilly allow reads of aliassym

    const storage_class = sc.stc & (STC.deprecated_ | STC.ref_ | STC.nothrow_ | STC.nogc | STC.pure_ | STC.shared_ | STC.disable);

    if (ds.aliassym)
    {
        auto fd = ds.aliassym.isFuncLiteralDeclaration();
        auto td = ds.aliassym.isTemplateDeclaration();
        if (fd && fd.semanticRun >= PASS.semanticdone)
        {
        }
        else if (fd || td && td.literal)
        {

            Expression e = new FuncExp(ds.loc, ds.aliassym);
            e = e.expressionSemantic(sc);
            auto fe = e.isFuncExp();
            if (!fe)
                return errorRet();
            ds.aliassym = fe.td ? cast(Dsymbol)fe.td : fe.fd;
        }
        else if (ds.aliassym.isTemplateInstance())
            ds.aliassym.dsymbolSemantic(sc);

        aliassym.type = null;
        aliassym.aliassym = ds.aliassym;
        return;
    }

    /* Given:
     *    abc = def;
     * it is not knownable from the syntax whether `def` is a type or a symbol.
     * It appears here as `ds.type`. Do semantic analysis on `def` to disambiguate.
     */

    const errors = global.errors;

    /* This section is needed because Type.resolve() will:
     *   const x = 3;
     *   alias y = x;
     * try to convert identifier x to 3.
     */
    auto s = ds.type.toDsymbol(sc);
    if (errors != global.errors)
        return errorRet();
    if (s == aliassym)
    {
        ds.error("cannot resolve");
        return errorRet();
    }

    if (!s || !s.isEnumMember())
    {
        Type t;
        Expression e;
        Scope* sc2 = sc;
        if (storage_class & (STC.ref_ | STC.nothrow_ | STC.nogc | STC.pure_ | STC.shared_ | STC.disable))
        {
            // For 'ref' to be attached to function types, and picked
            // up by Type.resolve(), it has to go into sc.
            sc2 = sc.push();
            sc2.stc |= storage_class & (STC.ref_ | STC.nothrow_ | STC.nogc | STC.pure_ | STC.shared_ | STC.disable);
        }
        ds.type = ds.type.addSTC(storage_class);
        ds.type.resolve(ds.loc, sc2, e, t, s);
        if (sc2 != sc)
            sc2.pop();

        if (e)  // Try to convert Expression to Dsymbol
        {
            // TupleExp is naturally converted to a TupleDeclaration
            if (auto te = e.isTupleExp())
                s = new TupleDeclaration(te.loc, ds.ident, cast(Objects*)te.exps);
            else
            {
                s = getDsymbol(e);
                if (!s)
                {
                    if (e.op != EXP.error)
                        ds.error("cannot alias an expression `%s`", e.toChars());
                    return errorRet();
                }
            }
        }
        ds.type = t;
    }
    if (s == aliassym)
    {
        assert(global.errors);
        return errorRet();
    }

    if (s) // it's a symbolic alias
    {
        //printf("alias %s resolved to %s %s\n", toChars(), s.kind(), s.toChars());
        aliassym.type = null;
        aliassym.aliassym = s;
        aliassym.storage_class |= sc.stc & STC.deprecated_;
        aliassym.visibility = sc.visibility;
        aliassym.userAttribDecl = sc.userAttribDecl;
    }
    else    // it's a type alias
    {
        //printf("alias %s resolved to type %s\n", toChars(), type.toChars());
        aliassym.type = ds.type.typeSemantic(ds.loc, sc);
        aliassym.aliassym = null;
    }


    aliassym.adFlags &= ~Declaration.ignoreRead;

    if (aliassym.type && aliassym.type.ty == Terror ||
        global.gag && errors != global.errors)
    {
        aliassym.type = Type.terror;
        aliassym.aliassym = null;
        return errorRet();
    }

    ds.semanticRun = PASS.semanticdone;
}

/***************************************
 * Find all instance fields in `ad`, then push them into `fields`.
 *
 * Runs semantic() for all instance field variables, but also
 * the field types can remain yet not resolved forward references,
 * except direct recursive definitions.
 * After the process sizeok is set to Sizeok.fwd.
 *
 * Params:
 *      ad = the AggregateDeclaration to examine
 * Returns:
 *      false if any errors occur.
 */
bool determineFields(AggregateDeclaration ad)
{
    if (ad._scope)
        dsymbolSemantic(ad, null);
    if (ad.sizeok != Sizeok.none)
        return true;

    //printf("determineFields() %s, fields.dim = %d\n", toChars(), fields.dim);
    // determineFields can be called recursively from one of the fields's v.semantic
    ad.fields.setDim(0);

    static int func(Dsymbol s, AggregateDeclaration ad)
    {
        auto v = s.isVarDeclaration();
        if (!v)
            return 0;
        if (v.storage_class & STC.manifest)
            return 0;

        if (v.semanticRun < PASS.semanticdone)
            v.dsymbolSemantic(null);
        // Return in case a recursive determineFields triggered by v.semantic already finished
        if (ad.sizeok != Sizeok.none)
            return 1;

        if (v.aliassym)
        {
            // If this variable was really a tuple, process each element.
            if (auto tup = v.aliassym.isTupleDeclaration())
                return tup.foreachVar(tv => tv.apply(&func, ad));
            return 0;
        }

        if (v.storage_class & (STC.static_ | STC.extern_ | STC.tls | STC.gshared | STC.manifest | STC.ctfe | STC.templateparameter))
            return 0;
        if (!v.isField() || v.semanticRun < PASS.semanticdone)
            return 1;   // unresolvable forward reference

        ad.fields.push(v);

        if (v.storage_class & STC.ref_)
            return 0;
        auto tv = v.type.baseElemOf();
        if (auto tvs = tv.isTypeStruct())
        {
            if (ad == tvs.sym)
            {
                const(char)* psz = (v.type.toBasetype().ty == Tsarray) ? "static array of " : "";
                ad.error("cannot have field `%s` with %ssame struct type", v.toChars(), psz);
                ad.type = Type.terror;
                ad.errors = true;
                return 1;
            }
        }
        return 0;
    }

    if (ad.members)
    {
        for (size_t i = 0; i < ad.members.dim; i++)
        {
            auto s = (*ad.members)[i];
            if (s.apply(&func, ad))
            {
                if (ad.sizeok != Sizeok.none)
                {
                    // recursive determineFields already finished
                    return true;
                }
                return false;
            }
        }
    }

    if (ad.sizeok != Sizeok.done)
        ad.sizeok = Sizeok.fwd;

    return true;
}

/// Do an atomic operation (currently tailored to [shared] static ctors|dtors) needs
private CallExp doAtomicOp (string op, Identifier var, Expression arg)
{
    __gshared Import imp = null;
    __gshared Identifier[1] id;

    assert(op == "-=" || op == "+=");

    const loc = Loc.initial;

    // Below code is similar to `loadStdMath` (used for `^^` operator)
    if (!imp)
    {
        id[0] = Id.core;
        auto s = new Import(Loc.initial, id[], Id.atomic, null, true);
        // Module.load will call fatal() if there's no std.math available.
        // Gag the error here, pushing the error handling to the caller.
        uint errors = global.startGagging();
        s.load(null);
        if (s.mod)
        {
            s.mod.importAll(null);
            s.mod.dsymbolSemantic(null);
        }
        global.endGagging(errors);
        imp = s;
    }
    // Module couldn't be loaded
    if (imp.mod is null)
        return null;

    Objects* tiargs = new Objects(1);
    (*tiargs)[0] = new StringExp(loc, op);

    Expressions* args = new Expressions(2);
    (*args)[0] = new IdentifierExp(loc, var);
    (*args)[1] = arg;

    auto sc = new ScopeExp(loc, imp.mod);
    auto dti = new DotTemplateInstanceExp(
        loc, sc, Id.atomicOp, tiargs);

    return CallExp.create(loc, dti, args);
}<|MERGE_RESOLUTION|>--- conflicted
+++ resolved
@@ -656,19 +656,7 @@
 
                 v.dsymbolSemantic(sc);
 
-<<<<<<< HEAD
-                if (sc.scopesym)
-                {
-                    //printf("adding %s to %s\n", v.toChars(), sc.scopesym.toChars());
-                    if (sc.scopesym.members)
-                        // Note this prevents using foreach() over members, because the limits can change
-                        sc.scopesym.members.push(v);
-                }
-
                 Expression e = new VarExp(dsym.loc, v);
-=======
-                Expression e = new DsymbolExp(dsym.loc, v);
->>>>>>> 5e981f08
                 (*exps)[i] = e;
             }
             auto v2 = new TupleDeclaration(dsym.loc, dsym.ident, exps);
