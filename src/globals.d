--- conflicted
+++ resolved
@@ -131,12 +131,12 @@
     bool allInst;           // generate code for all template instantiations
     bool check10378;        // check for issues transitioning to 10738
     bool bug10378;          // use pre-bugzilla 10378 search strategy
-<<<<<<< HEAD
     bool vsafe;             // use enhanced @safe checking
-=======
-    bool vsafe;             // shows places with hidden change in semantics needed
-                            // for better @safe guarantees
->>>>>>> 7ddfbaf4
+    /** The --transition=safe switch should only be used to show code with
+     * silent semantics changes related to @safe improvements.  It should not be
+     * used to hide a feature that will have to go through deprecate-then-error
+     * before becoming default.
+     */
     bool showGaggedErrors;  // print gagged errors anyway
 
     CPU cpu;                // CPU instruction set to target
