--- conflicted
+++ resolved
@@ -1,4 +1,4 @@
-﻿// Written in the D programming language.
+// Written in the D programming language.
 
 /**
  * Builtin mathematical intrinsics
@@ -216,10 +216,7 @@
 
 @safe unittest
 {
-<<<<<<< HEAD
-=======
     // Test all instantiations work with all combinations of float.
->>>>>>> c152a0ce
     float f = 1.1f;
     double d = 1.1;
     real r = 1.1L;
