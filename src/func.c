// Compiler implementation of the D programming language
// Copyright (c) 1999-2012 by Digital Mars
// All Rights Reserved
// written by Walter Bright
// http://www.digitalmars.com
// License for redistribution is by either the Artistic License
// in artistic.txt, or the GNU General Public License in gnu.txt.
// See the included readme.txt for details.

#include <stdio.h>
#include <assert.h>

#include "mars.h"
#include "init.h"
#include "declaration.h"
#include "attrib.h"
#include "expression.h"
#include "scope.h"
#include "mtype.h"
#include "aggregate.h"
#include "identifier.h"
#include "id.h"
#include "module.h"
#include "statement.h"
#include "template.h"
#include "hdrgen.h"
#include "target.h"

/********************************* FuncDeclaration ****************************/

FuncDeclaration::FuncDeclaration(Loc loc, Loc endloc, Identifier *id, StorageClass storage_class, Type *type)
    : Declaration(id)
{
    //printf("FuncDeclaration(id = '%s', type = %p)\n", id->toChars(), type);
    //printf("storage_class = x%x\n", storage_class);
    this->storage_class = storage_class;
    this->type = type;
    if (type)
        this->storage_class &= ~(STC_TYPECTOR | STC_FUNCATTR);
    this->loc = loc;
    this->endloc = endloc;
    fthrows = NULL;
    frequire = NULL;
    fdrequire = NULL;
    fdensure = NULL;
    outId = NULL;
    vresult = NULL;
    returnLabel = NULL;
    scout = NULL;
    fensure = NULL;
    fbody = NULL;
    localsymtab = NULL;
    vthis = NULL;
    v_arguments = NULL;
#ifdef IN_GCC
    v_argptr = NULL;
    v_arguments_var = NULL;
#endif
    v_argsave = NULL;
    parameters = NULL;
    labtab = NULL;
    overnext = NULL;
    vtblIndex = -1;
    hasReturnExp = 0;
    naked = 0;
    inlineStatusExp = ILSuninitialized;
    inlineStatusStmt = ILSuninitialized;
    inlineNest = 0;
    isArrayOp = 0;
    semanticRun = PASSinit;
    semantic3Errors = 0;
#if DMDV1
    nestedFrameRef = 0;
#endif
    fes = NULL;
    introducing = 0;
    tintro = NULL;
    /* The type given for "infer the return type" is a TypeFunction with
     * NULL for the return type.
     */
    inferRetType = (type && type->nextOf() == NULL);
    storage_class2 = 0;
    hasReturnExp = 0;
    nrvo_can = 1;
    nrvo_var = NULL;
    shidden = NULL;
#if DMDV2
    builtin = BUILTINunknown;
    tookAddressOf = 0;
    requiresClosure = false;
    flags = 0;
#endif
    returns = NULL;
}

Dsymbol *FuncDeclaration::syntaxCopy(Dsymbol *s)
{
    FuncDeclaration *f;

    //printf("FuncDeclaration::syntaxCopy('%s')\n", toChars());
    if (s)
        f = (FuncDeclaration *)s;
    else
        f = new FuncDeclaration(loc, endloc, ident, storage_class, type->syntaxCopy());
    f->outId = outId;
    f->frequire = frequire ? frequire->syntaxCopy() : NULL;
    f->fensure  = fensure  ? fensure->syntaxCopy()  : NULL;
    f->fbody    = fbody    ? fbody->syntaxCopy()    : NULL;
    assert(!fthrows); // deprecated
    return f;
}

// Do the semantic analysis on the external interface to the function.

void FuncDeclaration::semantic(Scope *sc)
{   TypeFunction *f;
    AggregateDeclaration *ad;
    StructDeclaration *sd;
    ClassDeclaration *cd;
    InterfaceDeclaration *id;
    Dsymbol *pd;
    bool doesoverride;

#if 0
    printf("FuncDeclaration::semantic(sc = %p, this = %p, '%s', linkage = %d)\n", sc, this, toPrettyChars(), sc->linkage);
    if (isFuncLiteralDeclaration())
        printf("\tFuncLiteralDeclaration()\n");
    printf("sc->parent = %s, parent = %s\n", sc->parent->toChars(), parent ? parent->toChars() : "");
    printf("type: %p, %s\n", type, type->toChars());
#endif

    if (semanticRun != PASSinit && isFuncLiteralDeclaration())
    {
        /* Member functions that have return types that are
         * forward references can have semantic() run more than
         * once on them.
         * See test\interface2.d, test20
         */
        return;
    }

    parent = sc->parent;
    Dsymbol *parent = toParent();

    if (semanticRun >= PASSsemanticdone)
    {
        if (!parent->isClassDeclaration())
        {
            return;
        }
        // need to re-run semantic() in order to set the class's vtbl[]
    }
    else
    {
        assert(semanticRun <= PASSsemantic);
        semanticRun = PASSsemantic;
    }

    if (scope)
    {   sc = scope;
        scope = NULL;
    }

    unsigned dprogress_save = Module::dprogress;

    foverrides.setDim(0);       // reset in case semantic() is being retried for this function

    storage_class |= sc->stc & ~STCref;
    ad = isThis();
    if (ad)
    {
        storage_class |= ad->storage_class & (STC_TYPECTOR | STCsynchronized);

        if (StructDeclaration *sd = ad->isStructDeclaration())
            sd->makeNested();
    }

    //printf("function storage_class = x%llx, sc->stc = x%llx, %x\n", storage_class, sc->stc, Declaration::isFinal());

    FuncLiteralDeclaration *fld = isFuncLiteralDeclaration();
    if (fld && fld->treq)
        linkage = ((TypeFunction *)fld->treq->nextOf())->linkage;
    else
        linkage = sc->linkage;
    protection = sc->protection;
    userAttributes = sc->userAttributes;

    if (!originalType)
        originalType = type;
    if (!type->deco)
    {
        sc = sc->push();
        sc->stc |= storage_class & STCdisable;  // forward to function type
        TypeFunction *tf = (TypeFunction *)type;
        if (tf->isref)      sc->stc |= STCref;
        if (tf->isnothrow)  sc->stc |= STCnothrow;
        if (tf->isproperty) sc->stc |= STCproperty;
        if (tf->purity == PUREfwdref)   sc->stc |= STCpure;
        if (tf->trust == TRUSTsafe)     sc->stc |= STCsafe;
        if (tf->trust == TRUSTsystem)   sc->stc |= STCsystem;
        if (tf->trust == TRUSTtrusted)  sc->stc |= STCtrusted;

        if (isCtorDeclaration())
            sc->flags |= SCOPEctor;

        sc->linkage = linkage;

        /* Apply const, immutable, wild and shared storage class
         * to the function type. Do this before type semantic.
         */
        StorageClass stc = storage_class;
        if (type->isImmutable())
            stc |= STCimmutable;
        if (type->isConst())
            stc |= STCconst;
        if (type->isShared() || storage_class & STCsynchronized)
            stc |= STCshared;
        if (type->isWild())
            stc |= STCwild;
        switch (stc & STC_TYPECTOR)
        {
            case STCimmutable:
            case STCimmutable | STCconst:
            case STCimmutable | STCconst | STCshared:
            case STCimmutable | STCshared:
            case STCimmutable | STCwild:
            case STCimmutable | STCconst | STCwild:
            case STCimmutable | STCconst | STCshared | STCwild:
            case STCimmutable | STCshared | STCwild:
                // Don't use toInvariant(), as that will do a merge()
                type = type->makeInvariant();
                break;

            case STCconst:
            case STCconst | STCwild:
                type = type->makeConst();
                break;

            case STCshared | STCconst:
            case STCshared | STCconst | STCwild:
                type = type->makeSharedConst();
                break;

            case STCshared:
                type = type->makeShared();
                break;

            case STCwild:
                type = type->makeWild();
                break;

            case STCshared | STCwild:
                type = type->makeSharedWild();
                break;

            case 0:
                break;

            default:
                assert(0);
        }

        type = type->semantic(loc, sc);
        sc = sc->pop();
    }

    storage_class &= ~STCref;
    if (type->ty != Tfunction)
    {
        error("%s must be a function instead of %s", toChars(), type->toChars());
        return;
    }
    f = (TypeFunction *)(type);
    size_t nparams = Parameter::dim(f->parameters);

    /* Purity and safety can be inferred for some functions by examining
     * the function body.
     */
    if (fbody &&
        (isFuncLiteralDeclaration() ||
         parent->isTemplateInstance() ||
         ad && ad->parent && ad->parent->isTemplateInstance()))
    {
        if (f->purity == PUREimpure)        // purity not specified
            flags |= FUNCFLAGpurityInprocess;

        if (f->trust == TRUSTdefault)
            flags |= FUNCFLAGsafetyInprocess;

        if (!f->isnothrow)
            flags |= FUNCFLAGnothrowInprocess;
    }

    if (storage_class & STCscope)
        error("functions cannot be scope");

    if (isAbstract() && !isVirtual())
        error("non-virtual functions cannot be abstract");

    if (isOverride() && !isVirtual())
        error("cannot override a non-virtual function");

    if (!f->isNaked() && !(isThis() || isNested()))
    {
        OutBuffer buf;
        MODtoBuffer(&buf, f->mod);
        error("without 'this' cannot be %s", buf.toChars());
    }

    if (isAbstract() && isFinal())
        error("cannot be both final and abstract");
#if 0
    if (isAbstract() && fbody)
        error("abstract functions cannot have bodies");
#endif

#if 0
    if (isStaticConstructor() || isStaticDestructor())
    {
        if (!isStatic() || type->nextOf()->ty != Tvoid)
            error("static constructors / destructors must be static void");
        if (f->arguments && f->arguments->dim)
            error("static constructors / destructors must have empty parameter list");
        // BUG: check for invalid storage classes
    }
#endif

    sd = parent->isStructDeclaration();
    if (sd)
    {
        if (isCtorDeclaration())
        {
            goto Ldone;
        }
#if 0
        // Verify no constructors, destructors, etc.
        if (isCtorDeclaration()
            //||isDtorDeclaration()
            //|| isInvariantDeclaration()
            //|| isUnitTestDeclaration()
           )
        {
            error("special member functions not allowed for %ss", sd->kind());
        }

        if (!sd->inv)
            sd->inv = isInvariantDeclaration();

        if (!sd->aggNew)
            sd->aggNew = isNewDeclaration();

        if (isDelete())
        {
            if (sd->aggDelete)
                error("multiple delete's for struct %s", sd->toChars());
            sd->aggDelete = (DeleteDeclaration *)(this);
        }
#endif
    }

    id = parent->isInterfaceDeclaration();
    if (id)
    {
        storage_class |= STCabstract;

        if (isCtorDeclaration() ||
#if DMDV2
            isPostBlitDeclaration() ||
#endif
            isDtorDeclaration() ||
            isInvariantDeclaration() ||
            isNewDeclaration() || isDelete())
            error("constructors, destructors, postblits, invariants, new and delete functions are not allowed in interface %s", id->toChars());
        if (fbody && isVirtual())
            error("function body only allowed in final functions in interface %s", id->toChars());
    }

    /* Contracts can only appear without a body when they are virtual interface functions
     */
    if (!fbody && (fensure || frequire) && !(id && isVirtual()))
        error("in and out contracts require function body");

    cd = parent->isClassDeclaration();
    if (cd)
    {   size_t vi;
        CtorDeclaration *ctor;
        DtorDeclaration *dtor;
        InvariantDeclaration *inv;

        if (isCtorDeclaration())
        {
//          ctor = (CtorDeclaration *)this;
//          if (!cd->ctor)
//              cd->ctor = ctor;
            goto Ldone;
        }

#if 0
        dtor = isDtorDeclaration();
        if (dtor)
        {
            if (cd->dtor)
                error("multiple destructors for class %s", cd->toChars());
            cd->dtor = dtor;
        }

        inv = isInvariantDeclaration();
        if (inv)
        {
            cd->inv = inv;
        }

        if (isNewDeclaration())
        {
            if (!cd->aggNew)
                cd->aggNew = (NewDeclaration *)(this);
        }

        if (isDelete())
        {
            if (cd->aggDelete)
                error("multiple delete's for class %s", cd->toChars());
            cd->aggDelete = (DeleteDeclaration *)(this);
        }
#endif

        if (storage_class & STCabstract)
            cd->isabstract = 1;

        // if static function, do not put in vtbl[]
        if (!isVirtual())
        {
            //printf("\tnot virtual\n");
            goto Ldone;
        }
        // Suppress further errors if the return type is an error
        if (type->nextOf() == Type::terror)
            goto Ldone;

        if (cd->baseClass)
        {
            Dsymbol *cbd = cd->baseClass;
            if (cbd->parent && cbd->parent->isTemplateInstance())
            {
                for (size_t i = 0; i < cd->baseClass->vtbl.dim; i++)
                {
                    FuncDeclaration *f = cd->baseClass->vtbl[i]->isFuncDeclaration();
                    if (f && !f->functionSemantic())
                        goto Ldone;
                }
            }
        }

        /* Find index of existing function in base class's vtbl[] to override
         * (the index will be the same as in cd's current vtbl[])
         */
        vi = cd->baseClass ? findVtblIndex((Dsymbols*)&cd->baseClass->vtbl, cd->baseClass->vtbl.dim)
                           : -1;

        doesoverride = FALSE;
        switch (vi)
        {
            case -1:
        Lintro:
                /* Didn't find one, so
                 * This is an 'introducing' function which gets a new
                 * slot in the vtbl[].
                 */

                // Verify this doesn't override previous final function
                if (cd->baseClass)
                {   Dsymbol *s = cd->baseClass->search(loc, ident, 0);
                    if (s)
                    {
                        FuncDeclaration *f = s->isFuncDeclaration();
                        f = f->overloadExactMatch(type);
                        if (f && f->isFinal() && f->prot() != PROTprivate)
                            error("cannot override final function %s", f->toPrettyChars());
                    }
                }

                if (isFinal())
                {
                    // Don't check here, as it may override an interface function
                    //if (isOverride())
                        //error("is marked as override, but does not override any function");
                    cd->vtblFinal.push(this);
                }
                else
                {
                    // Append to end of vtbl[]
                    //printf("\tintroducing function\n");
                    introducing = 1;
                    vi = cd->vtbl.dim;
                    cd->vtbl.push(this);
                    vtblIndex = vi;
                }
                break;

            case -2:    // can't determine because of fwd refs
                cd->sizeok = SIZEOKfwd; // can't finish due to forward reference
                Module::dprogress = dprogress_save;
                return;

            default:
            {   FuncDeclaration *fdv = cd->baseClass->vtbl[vi]->isFuncDeclaration();
                FuncDeclaration *fdc = cd->vtbl[vi]->isFuncDeclaration();
                // This function is covariant with fdv

                if (fdc->toParent() == parent)
                {
                    //printf("vi = %d,\tthis = %p %s %s @ [%s]\n\tfdc  = %p %s %s @ [%s]\n\tfdv  = %p %s %s @ [%s]\n",
                    //        vi, this, this->toChars(), this->type->toChars(), this->loc.toChars(),
                    //            fdc,  fdc ->toChars(), fdc ->type->toChars(), fdc ->loc.toChars(),
                    //            fdv,  fdv ->toChars(), fdv ->type->toChars(), fdv ->loc.toChars());

                    // fdc overrides fdv exactly, then this introduces new function.
                    if (fdc->type->mod == fdv->type->mod && this->type->mod != fdv->type->mod)
                        goto Lintro;
                }

                // This function overrides fdv
                if (fdv->isFinal())
                    error("cannot override final function %s", fdv->toPrettyChars());

                doesoverride = TRUE;
#if DMDV2
                if (!isOverride())
                    ::deprecation(loc, "overriding base class function without using override attribute is deprecated (%s overrides %s)", toPrettyChars(), fdv->toPrettyChars());
#endif

                if (fdc->toParent() == parent)
                {
                    // If both are mixins, or both are not, then error.
                    // If either is not, the one that is not overrides the other.
                    bool thismixin = this->parent->isClassDeclaration() != NULL;
                    bool fdcmixin = fdc->parent->isClassDeclaration() != NULL;
                    if (thismixin == fdcmixin)
                    {
                        error("multiple overrides of same function");
                    }
                    else if (!thismixin)    // fdc overrides fdv
                    {   // this doesn't override any function
                        break;
                    }
                }
                cd->vtbl[vi] = this;
                vtblIndex = vi;

                /* Remember which functions this overrides
                 */
                foverrides.push(fdv);

                /* This works by whenever this function is called,
                 * it actually returns tintro, which gets dynamically
                 * cast to type. But we know that tintro is a base
                 * of type, so we could optimize it by not doing a
                 * dynamic cast, but just subtracting the isBaseOf()
                 * offset if the value is != null.
                 */

                if (fdv->tintro)
                    tintro = fdv->tintro;
                else if (!type->equals(fdv->type))
                {
                    /* Only need to have a tintro if the vptr
                     * offsets differ
                     */
                    int offset;
                    if (fdv->type->nextOf()->isBaseOf(type->nextOf(), &offset))
                    {
                        tintro = fdv->type;
                    }
                }
                break;
            }
        }

        /* Go through all the interface bases.
         * If this function is covariant with any members of those interface
         * functions, set the tintro.
         */
        for (size_t i = 0; i < cd->interfaces_dim; i++)
        {
            BaseClass *b = cd->interfaces[i];
            vi = findVtblIndex((Dsymbols *)&b->base->vtbl, b->base->vtbl.dim);
            switch (vi)
            {
                case -1:
                    break;

                case -2:
                    cd->sizeok = SIZEOKfwd;     // can't finish due to forward reference
                    Module::dprogress = dprogress_save;
                    return;

                default:
                {   FuncDeclaration *fdv = (FuncDeclaration *)b->base->vtbl[vi];
                    Type *ti = NULL;

                    /* Remember which functions this overrides
                     */
                    foverrides.push(fdv);

#if DMDV2
                    /* Should we really require 'override' when implementing
                     * an interface function?
                     */
                    //if (!isOverride())
                        //warning(loc, "overrides base class function %s, but is not marked with 'override'", fdv->toPrettyChars());
#endif

                    if (fdv->tintro)
                        ti = fdv->tintro;
                    else if (!type->equals(fdv->type))
                    {
                        /* Only need to have a tintro if the vptr
                         * offsets differ
                         */
                        unsigned errors = global.errors;
                        global.gag++;            // suppress printing of error messages
                        int offset;
                        int baseOf = fdv->type->nextOf()->isBaseOf(type->nextOf(), &offset);
                        global.gag--;            // suppress printing of error messages
                        if (errors != global.errors)
                        {
                            // any error in isBaseOf() is a forward reference error, so we bail out
                            global.errors = errors;
                            cd->sizeok = SIZEOKfwd;    // can't finish due to forward reference
                            Module::dprogress = dprogress_save;
                            return;
                        }
                        if (baseOf)
                        {
                            ti = fdv->type;
                        }
                    }
                    if (ti)
                    {
                        if (tintro)
                        {
                            if (!tintro->nextOf()->equals(ti->nextOf()) &&
                                !tintro->nextOf()->isBaseOf(ti->nextOf(), NULL) &&
                                !ti->nextOf()->isBaseOf(tintro->nextOf(), NULL))
                            {
                                error("incompatible covariant types %s and %s", tintro->toChars(), ti->toChars());
                            }
                        }
                        tintro = ti;
                    }
                    goto L2;
                }
            }
        }

        if (!doesoverride && isOverride())
        {
            Dsymbol *s = NULL;
            for (size_t i = 0; i < cd->baseclasses->dim; i++)
            {
                s = (*cd->baseclasses)[i]->base->search_correct(ident);
                if (s) break;
            }

            if (s)
                error("does not override any function, did you mean to override '%s'?", s->toPrettyChars());
            else
                error("does not override any function");
        }

    L2: ;

        /* Go through all the interface bases.
         * Disallow overriding any final functions in the interface(s).
         */
        for (size_t i = 0; i < cd->interfaces_dim; i++)
        {
            BaseClass *b = cd->interfaces[i];
            if (b->base)
            {
                Dsymbol *s = search_function(b->base, ident);
                if (s)
                {
                    FuncDeclaration *f = s->isFuncDeclaration();
                    if (f)
                    {
                        f = f->overloadExactMatch(type);
                        if (f && f->isFinal() && f->prot() != PROTprivate)
                            error("cannot override final function %s.%s", b->base->toChars(), f->toPrettyChars());
                    }
                }
            }
        }
    }
    else if (isOverride() && !parent->isTemplateInstance())
        error("override only applies to class member functions");

    /* Do not allow template instances to add virtual functions
     * to a class.
     */
    if (isVirtual())
    {
        TemplateInstance *ti = parent->isTemplateInstance();
        if (ti)
        {
            // Take care of nested templates
            while (1)
            {
                TemplateInstance *ti2 = ti->tempdecl->parent->isTemplateInstance();
                if (!ti2)
                    break;
                ti = ti2;
            }

            // If it's a member template
            ClassDeclaration *cd = ti->tempdecl->isClassMember();
            if (cd)
            {
                error("cannot use template to add virtual function to class '%s'", cd->toChars());
            }
        }
    }

    if (isMain())
    {
        // Check parameters to see if they are either () or (char[][] args)
        switch (nparams)
        {
            case 0:
                break;

            case 1:
            {
                Parameter *arg0 = Parameter::getNth(f->parameters, 0);
                if (arg0->type->ty != Tarray ||
                    arg0->type->nextOf()->ty != Tarray ||
                    arg0->type->nextOf()->nextOf()->ty != Tchar ||
                    arg0->storageClass & (STCout | STCref | STClazy))
                    goto Lmainerr;
                break;
            }

            default:
                goto Lmainerr;
        }

        if (!f->nextOf())
            error("must return int or void");
        else if (f->nextOf()->ty != Tint32 && f->nextOf()->ty != Tvoid)
            error("must return int or void, not %s", f->nextOf()->toChars());
        if (f->varargs)
        {
        Lmainerr:
            error("parameters must be main() or main(string[] args)");
        }
    }

    if (isVirtual() && semanticRun != PASSsemanticdone)
    {
        /* Rewrite contracts as nested functions, then call them.
         * Doing it as nested functions means that overriding functions
         * can call them.
         */
        if (frequire)
        {   /*   in { ... }
             * becomes:
             *   void __require() { ... }
             *   __require();
             */
            Loc loc = frequire->loc;
            TypeFunction *tf = new TypeFunction(NULL, Type::tvoid, 0, LINKd);
            FuncDeclaration *fd = new FuncDeclaration(loc, loc,
                Id::require, STCundefined, tf);
            fd->fbody = frequire;
            Statement *s1 = new ExpStatement(loc, fd);
            Expression *e = new CallExp(loc, new VarExp(loc, fd, 0), (Expressions *)NULL);
            Statement *s2 = new ExpStatement(loc, e);
            frequire = new CompoundStatement(loc, s1, s2);
            fdrequire = fd;
        }

        if (!outId && f->nextOf() && f->nextOf()->toBasetype()->ty != Tvoid)
            outId = Id::result; // provide a default

        if (fensure)
        {   /*   out (result) { ... }
             * becomes:
             *   tret __ensure(ref tret result) { ... }
             *   __ensure(result);
             */
            Loc loc = fensure->loc;
            Parameters *arguments = new Parameters();
            Parameter *a = NULL;
            if (outId)
            {   a = new Parameter(STCref | STCconst, f->nextOf(), outId, NULL);
                arguments->push(a);
            }
            TypeFunction *tf = new TypeFunction(arguments, Type::tvoid, 0, LINKd);
            FuncDeclaration *fd = new FuncDeclaration(loc, loc,
                Id::ensure, STCundefined, tf);
            fd->fbody = fensure;
            Statement *s1 = new ExpStatement(loc, fd);
            Expression *eresult = NULL;
            if (outId)
                eresult = new IdentifierExp(loc, outId);
            Expression *e = new CallExp(loc, new VarExp(loc, fd, 0), eresult);
            Statement *s2 = new ExpStatement(loc, e);
            fensure = new CompoundStatement(loc, s1, s2);
            fdensure = fd;
        }
    }

Ldone:
    Module::dprogress++;
    semanticRun = PASSsemanticdone;

    /* Save scope for possible later use (if we need the
     * function internals)
     */
    scope = new Scope(*sc);
    scope->setNoFree();
    return;
}

void FuncDeclaration::semantic2(Scope *sc)
{
}

// Do the semantic analysis on the internals of the function.

void FuncDeclaration::semantic3(Scope *sc)
{   TypeFunction *f;
    VarDeclaration *argptr = NULL;
    VarDeclaration *_arguments = NULL;
    int nerrors = global.errors;

    if (!parent)
    {
        if (global.errors)
            return;
        //printf("FuncDeclaration::semantic3(%s '%s', sc = %p)\n", kind(), toChars(), sc);
        assert(0);
    }
    //printf("FuncDeclaration::semantic3('%s.%s', %p, sc = %p, loc = %s)\n", parent->toChars(), toChars(), this, sc, loc.toChars());
    //fflush(stdout);
    //printf("storage class = x%x %x\n", sc->stc, storage_class);
    //{ static int x; if (++x == 2) *(char*)0=0; }
    //printf("\tlinkage = %d\n", sc->linkage);

    //printf(" sc->incontract = %d\n", (sc->flags & SCOPEcontract));
    if (semanticRun >= PASSsemantic3)
        return;
    semanticRun = PASSsemantic3;
    semantic3Errors = 0;

    if (!type || type->ty != Tfunction)
        return;
    f = (TypeFunction *)(type);
    if (!inferRetType && f->next->ty == Terror)
        return;

#if 0
    // Check the 'throws' clause
    if (fthrows)
    {
        for (size_t i = 0; i < fthrows->dim; i++)
        {
            Type *t = (*fthrows)[i];

            t = t->semantic(loc, sc);
            if (!t->isClassHandle())
                error("can only throw classes, not %s", t->toChars());
        }
    }
#endif

    if (!fbody && inferRetType && !type->nextOf())
    {
        error("has no function body with return type inference");
        return;
    }

    if (frequire)
    {
        for (size_t i = 0; i < foverrides.dim; i++)
        {
            FuncDeclaration *fdv = foverrides[i];

            if (fdv->fbody && !fdv->frequire)
            {
                error("cannot have an in contract when overriden function %s does not have an in contract", fdv->toPrettyChars());
                break;
            }
        }
    }

    frequire = mergeFrequire(frequire);
    fensure = mergeFensure(fensure);

    if (fbody || frequire || fensure)
    {
        /* Symbol table into which we place parameters and nested functions,
         * solely to diagnose name collisions.
         */
        localsymtab = new DsymbolTable();

        // Establish function scope
        ScopeDsymbol *ss = new ScopeDsymbol();
        ss->parent = sc->scopesym;
        Scope *sc2 = sc->push(ss);
        sc2->func = this;
        sc2->parent = this;
        sc2->callSuper = 0;
        sc2->sbreak = NULL;
        sc2->scontinue = NULL;
        sc2->sw = NULL;
        sc2->fes = fes;
        sc2->linkage = LINKd;
        sc2->stc &= ~(STCauto | STCscope | STCstatic | STCabstract |
                        STCdeprecated | STCoverride |
                        STC_TYPECTOR | STCfinal | STCtls | STCgshared | STCref |
                        STCproperty | STCsafe | STCtrusted | STCsystem);
        sc2->protection = PROTpublic;
        sc2->explicitProtection = 0;
        sc2->structalign = STRUCTALIGN_DEFAULT;
        sc2->flags = sc->flags & ~SCOPEcontract;
        sc2->tf = NULL;
        sc2->noctor = 0;
        sc2->speculative = sc->speculative || isSpeculative() != NULL;
        sc2->userAttributes = NULL;

        // Declare 'this'
        AggregateDeclaration *ad = isThis();
        if (ad)
        {
            if (isFuncLiteralDeclaration() && isNested() && !sc->intypeof)
            {
                error("function literals cannot be class members");
                return;
            }
            else
                assert(!isNested() || sc->intypeof);    // can't be both member and nested
        }
        vthis = declareThis(sc2, ad);

        // Declare hidden variable _arguments[] and _argptr
        if (f->varargs == 1)
        {
            Type *t;

#ifndef IN_GCC
            if (global.params.is64bit && !global.params.isWindows)
            {   // Declare save area for varargs registers
                Type *t = new TypeIdentifier(loc, Id::va_argsave_t);
                t = t->semantic(loc, sc);
                if (t == Type::terror)
                {
                    error("must import core.vararg to use variadic functions");
                    return;
                }
                else
                {
                    v_argsave = new VarDeclaration(loc, t, Id::va_argsave, NULL);
                    v_argsave->semantic(sc2);
                    sc2->insert(v_argsave);
                    v_argsave->parent = this;
                }
            }
#endif

            if (f->linkage == LINKd)
            {   // Declare _arguments[]
                v_arguments = new VarDeclaration(0, Type::typeinfotypelist->type, Id::_arguments_typeinfo, NULL);
                v_arguments->storage_class = STCparameter;
                v_arguments->semantic(sc2);
                sc2->insert(v_arguments);
                v_arguments->parent = this;

                //t = Type::typeinfo->type->constOf()->arrayOf();
                t = Type::typeinfo->type->arrayOf();
                _arguments = new VarDeclaration(0, t, Id::_arguments, NULL);
                _arguments->semantic(sc2);
                sc2->insert(_arguments);
                _arguments->parent = this;
            }
            if (f->linkage == LINKd || (f->parameters && Parameter::dim(f->parameters)))
            {   // Declare _argptr
                t = Type::tvalist;
                argptr = new VarDeclaration(0, t, Id::_argptr, NULL);
                argptr->semantic(sc2);
                sc2->insert(argptr);
                argptr->parent = this;
            }
        }

#if 0
        // Propagate storage class from tuple parameters to their element-parameters.
        if (f->parameters)
        {
            for (size_t i = 0; i < f->parameters->dim; i++)
            {   Parameter *arg = (*f->parameters)[i];

                //printf("[%d] arg->type->ty = %d %s\n", i, arg->type->ty, arg->type->toChars());
                if (arg->type->ty == Ttuple)
                {   TypeTuple *t = (TypeTuple *)arg->type;
                    size_t dim = Parameter::dim(t->arguments);
                    for (size_t j = 0; j < dim; j++)
                    {   Parameter *narg = Parameter::getNth(t->arguments, j);
                        narg->storageClass = arg->storageClass;
                    }
                }
            }
        }
#endif

        /* Declare all the function parameters as variables
         * and install them in parameters[]
         */
        size_t nparams = Parameter::dim(f->parameters);
        if (nparams)
        {   /* parameters[] has all the tuples removed, as the back end
             * doesn't know about tuples
             */
            parameters = new VarDeclarations();
            parameters->reserve(nparams);
            for (size_t i = 0; i < nparams; i++)
            {
                Parameter *arg = Parameter::getNth(f->parameters, i);
                Identifier *id = arg->ident;
                if (!id)
                {
                    /* Generate identifier for un-named parameter,
                     * because we need it later on.
                     */
                    arg->ident = id = Identifier::generateId("_param_", i);
                }
                Type *vtype = arg->type;
                //if (isPure())
                    //vtype = vtype->addMod(MODconst);
                VarDeclaration *v = new VarDeclaration(loc, vtype, id, NULL);
                //printf("declaring parameter %s of type %s\n", v->toChars(), v->type->toChars());
                v->storage_class |= STCparameter;
                if (f->varargs == 2 && i + 1 == nparams)
                    v->storage_class |= STCvariadic;
                v->storage_class |= arg->storageClass & (STCin | STCout | STCref | STClazy | STCfinal | STC_TYPECTOR | STCnodtor);
                v->semantic(sc2);
                if (!sc2->insert(v))
                    error("parameter %s.%s is already defined", toChars(), v->toChars());
                else
                    parameters->push(v);
                localsymtab->insert(v);
                v->parent = this;
            }
        }

        // Declare the tuple symbols and put them in the symbol table,
        // but not in parameters[].
        if (f->parameters)
        {
            for (size_t i = 0; i < f->parameters->dim; i++)
            {   Parameter *arg = (*f->parameters)[i];

                if (!arg->ident)
                    continue;                   // never used, so ignore
                if (arg->type->ty == Ttuple)
                {   TypeTuple *t = (TypeTuple *)arg->type;
                    size_t dim = Parameter::dim(t->arguments);
                    Objects *exps = new Objects();
                    exps->setDim(dim);
                    for (size_t j = 0; j < dim; j++)
                    {   Parameter *narg = Parameter::getNth(t->arguments, j);
                        assert(narg->ident);
                        VarDeclaration *v = sc2->search(0, narg->ident, NULL)->isVarDeclaration();
                        assert(v);
                        Expression *e = new VarExp(v->loc, v);
                        (*exps)[j] = e;
                    }
                    assert(arg->ident);
                    TupleDeclaration *v = new TupleDeclaration(loc, arg->ident, exps);
                    //printf("declaring tuple %s\n", v->toChars());
                    v->isexp = 1;
                    if (!sc2->insert(v))
                        error("parameter %s.%s is already defined", toChars(), v->toChars());
                    localsymtab->insert(v);
                    v->parent = this;
                }
            }
        }

        // Precondition invariant
        Statement *fpreinv = NULL;
        if (addPreInvariant())
        {
            Expression *e = NULL;
            if (isDtorDeclaration())
            {
                // Call invariant directly only if it exists
                InvariantDeclaration *inv = ad->inv;
                ClassDeclaration *cd = ad->isClassDeclaration();

                while (!inv && cd)
                {
                    cd = cd->baseClass;
                    if (!cd)
                        break;
                    inv = cd->inv;
                }
                if (inv)
                {
                    e = new DsymbolExp(0, inv);
                    e = new CallExp(0, e);
                    e = e->semantic(sc2);
                }
            }
            else
            {   // Call invariant virtually
                Expression *v = new ThisExp(0);
                v->type = vthis->type;
                if (ad->isStructDeclaration())
                    v = v->addressOf(sc);
                Expression *se = new StringExp(0, (char *)"null this");
                se = se->semantic(sc);
                se->type = Type::tchar->arrayOf();
                e = new AssertExp(loc, v, se);
            }
            if (e)
                fpreinv = new ExpStatement(0, e);
        }

        // Postcondition invariant
        Statement *fpostinv = NULL;
        if (addPostInvariant())
        {
            Expression *e = NULL;
            if (isCtorDeclaration())
            {
                // Call invariant directly only if it exists
                InvariantDeclaration *inv = ad->inv;
                ClassDeclaration *cd = ad->isClassDeclaration();

                while (!inv && cd)
                {
                    cd = cd->baseClass;
                    if (!cd)
                        break;
                    inv = cd->inv;
                }
                if (inv)
                {
                    e = new DsymbolExp(0, inv);
                    e = new CallExp(0, e);
                    e = e->semantic(sc2);
                }
            }
            else
            {   // Call invariant virtually
                Expression *v = new ThisExp(0);
                v->type = vthis->type;
                if (ad->isStructDeclaration())
                    v = v->addressOf(sc);
                e = new AssertExp(0, v);
            }
            if (e)
                fpostinv = new ExpStatement(0, e);
        }

        if (fensure || addPostInvariant())
        {
            if ((fensure && global.params.useOut) || fpostinv)
            {   returnLabel = new LabelDsymbol(Id::returnLabel);
            }

            // scope of out contract (need for vresult->semantic)
            ScopeDsymbol *sym = new ScopeDsymbol();
            sym->parent = sc2->scopesym;
            scout = sc2->push(sym);
        }

        if (fbody)
        {
            ScopeDsymbol *sym = new ScopeDsymbol();
            sym->parent = sc2->scopesym;
            sc2 = sc2->push(sym);

            AggregateDeclaration *ad = isAggregateMember2();

            /* If this is a class constructor
             */
            if (ad && isCtorDeclaration())
            {
                for (size_t i = 0; i < ad->fields.dim; i++)
                {   VarDeclaration *v = ad->fields[i];

                    v->ctorinit = 0;
                }
            }

            if (!inferRetType && f->retStyle() != RETstack)
                nrvo_can = 0;

            fbody = fbody->semantic(sc2);
            if (!fbody)
                fbody = new CompoundStatement(0, new Statements());

            if (inferRetType)
            {   // If no return type inferred yet, then infer a void
                if (!type->nextOf())
                {
                    f->next = Type::tvoid;
                    //type = type->semantic(loc, sc);   // Removed with 6902
                }
                else if (returns && f->next->ty != Tvoid)
                {
                    for (size_t i = 0; i < returns->dim; i++)
                    {   Expression *exp = (*returns)[i]->exp;
                        if (!f->next->invariantOf()->equals(exp->type->invariantOf()))
                        {   exp = exp->castTo(sc2, f->next);
                            exp = exp->optimize(WANTvalue);
                            (*returns)[i]->exp = exp;
                        }
                        //printf("[%d] %s %s\n", i, exp->type->toChars(), exp->toChars());
                    }
                }
                assert(type == f);
            }

            if (isStaticCtorDeclaration())
            {   /* It's a static constructor. Ensure that all
                 * ctor consts were initialized.
                 */

                Dsymbol *p = toParent();
                ScopeDsymbol *pd = p->isScopeDsymbol();
                if (!pd)
                {
                    error("static constructor can only be member of struct/class/module, not %s %s", p->kind(), p->toChars());
                }
                else
                {
                    for (size_t i = 0; i < pd->members->dim; i++)
                    {   Dsymbol *s = (*pd->members)[i];

                        s->checkCtorConstInit();
                    }
                }
            }

            if (isCtorDeclaration() && ad)
            {
#if DMDV2
                // Check for errors related to 'nothrow'.
                int nothrowErrors = global.errors;
                int blockexit = fbody->blockExit(f->isnothrow);
                if (f->isnothrow && (global.errors != nothrowErrors) )
                    error("'%s' is nothrow yet may throw", toChars());
                if (flags & FUNCFLAGnothrowInprocess)
                    f->isnothrow = !(blockexit & BEthrow);
#endif
                //printf("callSuper = x%x\n", sc2->callSuper);

                ClassDeclaration *cd = ad->isClassDeclaration();

                // Verify that all the ctorinit fields got initialized
                if (!(sc2->callSuper & CSXthis_ctor))
                {
                    for (size_t i = 0; i < ad->fields.dim; i++)
                    {   VarDeclaration *v = ad->fields[i];

                        if (v->ctorinit == 0)
                        {
                            /* Current bugs in the flow analysis:
                             * 1. union members should not produce error messages even if
                             *    not assigned to
                             * 2. structs should recognize delegating opAssign calls as well
                             *    as delegating calls to other constructors
                             */
                            if (v->isCtorinit() && !v->type->isMutable() && cd)
                                error("missing initializer for %s field %s", MODtoChars(v->type->mod), v->toChars());
                            else if (v->storage_class & STCnodefaultctor)
                                error("field %s must be initialized in constructor", v->toChars());
                            else if (v->type->needsNested())
                                error("field %s must be initialized in constructor, because it is nested struct", v->toChars());
                        }
                    }
                }

                if (cd &&
                    !(sc2->callSuper & CSXany_ctor) &&
                    cd->baseClass && cd->baseClass->ctor)
                {
                    sc2->callSuper = 0;

                    // Insert implicit super() at start of fbody
                    Expression *e1 = new SuperExp(0);
                    Expression *e = new CallExp(0, e1);

                    e = e->trySemantic(sc2);
                    if (!e)
                    {
                        const char* impGen = ((CtorDeclaration*)this)->isImplicit ? "implicitly generated " : "";
                        error("no match for implicit super() call in %sconstructor", impGen);
                    }
                    else
                    {
                        Statement *s = new ExpStatement(0, e);
                        fbody = new CompoundStatement(0, s, fbody);
                    }
                }

                /* Append:
                 *  return this;
                 * to function body
                 */
                if (blockexit & BEfallthru)
                {
                    Expression *e = new ThisExp(loc);
                    if (cd)
                        e->type = cd->type;
                    Statement *s = new ReturnStatement(loc, e);
                    s = s->semantic(sc2);
                    fbody = new CompoundStatement(loc, fbody, s);
                }
            }
            else if (fes)
            {   // For foreach(){} body, append a return 0;
                Expression *e = new IntegerExp(0);
                Statement *s = new ReturnStatement(0, e);
                fbody = new CompoundStatement(0, fbody, s);
                assert(!returnLabel);
            }
            else if (!hasReturnExp && type->nextOf()->ty != Tvoid)
                error("has no return statement, but is expected to return a value of type %s", type->nextOf()->toChars());
            else if (hasReturnExp & 8)               // if inline asm
            {
                flags &= ~FUNCFLAGnothrowInprocess;
            }
            else
            {
#if DMDV2
                // Check for errors related to 'nothrow'.
                int nothrowErrors = global.errors;
                int blockexit = fbody->blockExit(f->isnothrow);
                if (f->isnothrow && (global.errors != nothrowErrors) )
                    error("'%s' is nothrow yet may throw", toChars());
                if (flags & FUNCFLAGnothrowInprocess)
                {
                    if (type == f) f = f->copy();
                    f->isnothrow = !(blockexit & BEthrow);
                }

                int offend = blockexit & BEfallthru;
#endif
                if (type->nextOf()->ty != Tvoid)
                {
                    if (offend)
                    {   Expression *e;
#if DMDV1
                        warning(loc, "no return exp; or assert(0); at end of function");
#else
                        error("no return exp; or assert(0); at end of function");
#endif
                        if (global.params.useAssert &&
                            !global.params.useInline)
                        {   /* Add an assert(0, msg); where the missing return
                             * should be.
                             */
                            e = new AssertExp(
                                  endloc,
                                  new IntegerExp(0),
                                  new StringExp(loc, (char *)"missing return expression")
                                );
                        }
                        else
                            e = new HaltExp(endloc);
                        e = new CommaExp(0, e, type->nextOf()->defaultInit());
                        e = e->semantic(sc2);
                        Statement *s = new ExpStatement(0, e);
                        fbody = new CompoundStatement(0, fbody, s);
                    }
                }
            }

            sc2 = sc2->pop();
        }

        Statement *freq = frequire;
        Statement *fens = fensure;

        /* Do the semantic analysis on the [in] preconditions and
         * [out] postconditions.
         */
        if (freq)
        {   /* frequire is composed of the [in] contracts
             */
            ScopeDsymbol *sym = new ScopeDsymbol();
            sym->parent = sc2->scopesym;
            sc2 = sc2->push(sym);
            sc2->flags = (sc2->flags & ~SCOPEcontract) | SCOPErequire;

            // BUG: need to error if accessing out parameters
            // BUG: need to treat parameters as const
            // BUG: need to disallow returns and throws
            // BUG: verify that all in and ref parameters are read
            freq = freq->semantic(sc2);

            sc2 = sc2->pop();

            if (!global.params.useIn)
                freq = NULL;
        }

        if (fens)
        {   /* fensure is composed of the [out] contracts
             */
            if (type->nextOf()->ty == Tvoid && outId)
            {
                error("void functions have no result");
            }

            if (type->nextOf()->ty != Tvoid)
                buildResultVar();

            sc2 = scout;    //push
            sc2->flags = (sc2->flags & ~SCOPEcontract) | SCOPEensure;

            // BUG: need to treat parameters as const
            // BUG: need to disallow returns and throws
            fens = fens->semantic(sc2);

            sc2 = sc2->pop();

            if (!global.params.useOut)
                fens = NULL;
        }

        {
            Statements *a = new Statements();

            // Merge in initialization of 'out' parameters
            if (parameters)
            {   for (size_t i = 0; i < parameters->dim; i++)
                {
                    VarDeclaration *v = (*parameters)[i];
                    if (v->storage_class & STCout)
                    {
                        assert(v->init);
                        ExpInitializer *ie = v->init->isExpInitializer();
                        assert(ie);
                        if (ie->exp->op == TOKconstruct)
                            ie->exp->op = TOKassign; // construction occured in parameter processing
                        a->push(new ExpStatement(0, ie->exp));
                    }
                }
            }

            if (argptr)
            {   // Initialize _argptr
#ifdef IN_GCC
                // Handled in FuncDeclaration::toObjFile
                v_argptr = argptr;
                v_argptr->init = new VoidInitializer(loc);
#else
                Type *t = argptr->type;
                if (global.params.is64bit && !global.params.isWindows)
                {   // Initialize _argptr to point to v_argsave
                    Expression *e1 = new VarExp(0, argptr);
                    Expression *e = new SymOffExp(0, v_argsave, 6*8 + 8*16);
                    e->type = argptr->type;
                    e = new AssignExp(0, e1, e);
                    e = e->semantic(sc);
                    a->push(new ExpStatement(0, e));
                }
                else
                {   // Initialize _argptr to point past non-variadic arg
                    VarDeclaration *p;
                    unsigned offset = 0;
                    Expression *e;

                    Expression *e1 = new VarExp(0, argptr);
                    // Find the last non-ref parameter
                    if (parameters && parameters->dim)
                    {
                        size_t lastNonref = parameters->dim -1;
                        p = (*parameters)[lastNonref];
                        /* The trouble with out and ref parameters is that taking
                         * the address of it doesn't work, because later processing
                         * adds in an extra level of indirection. So we skip over them.
                         */
                        while (p->storage_class & (STCout | STCref))
                        {
                            offset += Target::ptrsize;
                            if (lastNonref-- == 0)
                            {
                                p = v_arguments;
                                break;
                            }
                            p = (*parameters)[lastNonref];
                        }
                    }
                    else
                        p = v_arguments;            // last parameter is _arguments[]
                    if (global.params.is64bit && global.params.isWindows)
<<<<<<< HEAD
                    {   offset += PTRSIZE;
                    if (p->storage_class & STClazy || p->type->size() > 8)
=======
                    {   offset += Target::ptrsize;
                    if (p->storage_class & STClazy)
>>>>>>> 1cf47bec
                        {
                            /* Necessary to offset the extra level of indirection the Win64
                             * ABI demands
                             */
                            e = new SymOffExp(0,p,0);
                            e->type = Type::tvoidptr;
                            e = new AddrExp(0, e);
                            e->type = Type::tvoidptr;
                            e = new AddExp(0, e, new IntegerExp(offset));
                            e->type = Type::tvoidptr;
                            goto L1;
                        }
                    }
                    else if (p->storage_class & STClazy)
                        // If the last parameter is lazy, it's the size of a delegate
                        offset += Target::ptrsize * 2;
                    else
                        offset += p->type->size();
                    offset = (offset + Target::ptrsize - 1) & ~(Target::ptrsize - 1);  // assume stack aligns on pointer size
                    e = new SymOffExp(0, p, offset);
                    e->type = Type::tvoidptr;
                    //e = e->semantic(sc);
                L1:
                    e = new AssignExp(0, e1, e);
                    e->type = t;
                    a->push(new ExpStatement(0, e));
                    p->isargptr = TRUE;
                }
#endif
            }

            if (_arguments)
            {
#ifdef IN_GCC
                v_arguments_var = _arguments;
                v_arguments_var->init = new VoidInitializer(loc);
#endif
                /* Advance to elements[] member of TypeInfo_Tuple with:
                 *  _arguments = v_arguments.elements;
                 */
                Expression *e = new VarExp(0, v_arguments);
                e = new DotIdExp(0, e, Id::elements);
                Expression *e1 = new VarExp(0, _arguments);
                e = new ConstructExp(0, e1, e);
                e = e->semantic(sc2);
                a->push(new ExpStatement(0, e));
            }

            // Merge contracts together with body into one compound statement

            if (freq || fpreinv)
            {
                if (!freq)
                    freq = fpreinv;
                else if (fpreinv)
                    freq = new CompoundStatement(0, freq, fpreinv);

                a->push(freq);
            }

            if (fbody)
                a->push(fbody);

            if (fens || fpostinv)
            {
                if (!fens)
                    fens = fpostinv;
                else if (fpostinv)
                    fens = new CompoundStatement(0, fpostinv, fens);

                LabelStatement *ls = new LabelStatement(0, Id::returnLabel, fens);
                returnLabel->statement = ls;
                a->push(returnLabel->statement);

                if (type->nextOf()->ty != Tvoid && vresult)
                {
                    // Create: return vresult;
                    Expression *e = new VarExp(0, vresult);
                    if (tintro)
                    {   e = e->implicitCastTo(sc, tintro->nextOf());
                        e = e->semantic(sc);
                    }
                    ReturnStatement *s = new ReturnStatement(0, e);
                    a->push(s);
                }
            }
            if (isMain() && type->nextOf()->ty == Tvoid)
            {   // Add a return 0; statement
                Statement *s = new ReturnStatement(0, new IntegerExp(0));
                a->push(s);
            }

            fbody = new CompoundStatement(0, a);
#if DMDV2
            /* Append destructor calls for parameters as finally blocks.
             */
            if (parameters)
            {   for (size_t i = 0; i < parameters->dim; i++)
                {
                    VarDeclaration *v = (*parameters)[i];

                    if (v->storage_class & (STCref | STCout | STClazy))
                        continue;

                    if (v->noscope)
                        continue;

                    Expression *e = v->edtor;
                    if (e)
                    {   Statement *s = new ExpStatement(0, e);
                        s = s->semantic(sc2);
                        int nothrowErrors = global.errors;
                        bool isnothrow = f->isnothrow & !(flags & FUNCFLAGnothrowInprocess);
                        int blockexit = s->blockExit(isnothrow);
                        if (f->isnothrow && (global.errors != nothrowErrors) )
                            error("'%s' is nothrow yet may throw", toChars());
                        if (flags & FUNCFLAGnothrowInprocess && blockexit & BEthrow)
                            f->isnothrow = FALSE;
                        if (fbody->blockExit(f->isnothrow) == BEfallthru)
                            fbody = new CompoundStatement(0, fbody, s);
                        else
                            fbody = new TryFinallyStatement(0, fbody, s);
                    }
                }
            }
            // from this point on all possible 'throwers' are checked
            flags &= ~FUNCFLAGnothrowInprocess;
#endif

            if (isSynchronized())
            {   /* Wrap the entire function body in a synchronized statement
                 */
                AggregateDeclaration *ad = isThis();
                ClassDeclaration *cd = ad ? ad->isClassDeclaration() : parent->isClassDeclaration();

                if (cd)
                {
                    if (!global.params.is64bit &&
                        global.params.isWindows &&
                        !isStatic() && !fbody->usesEH())
                    {
                        /* The back end uses the "jmonitor" hack for syncing;
                         * no need to do the sync at this level.
                         */
                    }
                    else
                    {
                        Expression *vsync;
                        if (isStatic())
                        {   // The monitor is in the ClassInfo
                            vsync = new DotIdExp(loc, new DsymbolExp(loc, cd), Id::classinfo);
                        }
                        else
                        {   // 'this' is the monitor
                            vsync = new VarExp(loc, vthis);
                        }
                        fbody = new PeelStatement(fbody);       // don't redo semantic()
                        fbody = new SynchronizedStatement(loc, vsync, fbody);
                        fbody = fbody->semantic(sc2);
                    }
                }
                else
                {
                    error("synchronized function %s must be a member of a class", toChars());
                }
            }
        }

        sc2->callSuper = 0;
        sc2->pop();
    }

    /* If function survived being marked as impure, then it is pure
     */
    if (flags & FUNCFLAGpurityInprocess)
    {
        flags &= ~FUNCFLAGpurityInprocess;
        if (type == f) f = f->copy();
        f->purity = PUREfwdref;
    }

    if (flags & FUNCFLAGsafetyInprocess)
    {
        flags &= ~FUNCFLAGsafetyInprocess;
        if (type == f) f = f->copy();
        f->trust = TRUSTsafe;
    }

    // reset deco to apply inference result to mangled name
    if (f != type)
        f->deco = NULL;

    // Do semantic type AFTER pure/nothrow inference.
    if (!f->deco)
    {
        sc = sc->push();
        sc->stc = 0;
        sc->linkage = linkage;  // Bugzilla 8496
        type = f->semantic(loc, sc);
        sc = sc->pop();
    }

    if (global.gag && global.errors != nerrors)
    {
        /* Errors happened when compiling this function.
         */
        semanticRun = PASSsemanticdone; // Ensure errors get reported again
        /* Except that re-running semantic3() doesn't always produce errors a second
         * time through.
         * See Bugzilla 8348
         * Need a better way to deal with this than gagging.
         */
    }
    else
    {
        semanticRun = PASSsemantic3done;
        semantic3Errors = global.errors - nerrors;
    }
    //printf("-FuncDeclaration::semantic3('%s.%s', sc = %p, loc = %s)\n", parent->toChars(), toChars(), sc, loc.toChars());
    //fflush(stdout);
}

bool FuncDeclaration::functionSemantic()
{
    if (scope && !originalType)     // semantic not yet run
    {
        TemplateInstance *spec = isSpeculative();
        unsigned olderrs = global.errors;
        unsigned oldgag = global.gag;
        if (global.gag && !spec)
            global.gag = 0;
        semantic(scope);
        global.gag = oldgag;
        if (spec && global.errors != olderrs)
            spec->errors = global.errors - olderrs;
        if (olderrs != global.errors)   // if errors compiling this function
            return false;
    }

    // if inferring return type, sematic3 needs to be run
    AggregateDeclaration *ad;
    if (scope &&
        (inferRetType && type && !type->nextOf() ||
         getFuncTemplateDecl(this) ||
         (ad = isThis()) != NULL && ad->parent && ad->parent->isTemplateInstance()))
    {
        return functionSemantic3();
    }

    return true;
}

bool FuncDeclaration::functionSemantic3()
{
    if (semanticRun < PASSsemantic3 && scope)
    {
        /* Forward reference - we need to run semantic3 on this function.
         * If errors are gagged, and it's not part of a speculative
         * template instance, we need to temporarily ungag errors.
         */
        TemplateInstance *spec = isSpeculative();
        unsigned olderrs = global.errors;
        unsigned oldgag = global.gag;
        if (global.gag && !spec)
            global.gag = 0;
        semantic3(scope);
        global.gag = oldgag;

        // If it is a speculatively-instantiated template, and errors occur,
        // we need to mark the template as having errors.
        if (spec && global.errors != olderrs)
            spec->errors = global.errors - olderrs;
        if (olderrs != global.errors)   // if errors compiling this function
            return false;
    }

    return true;
}

void FuncDeclaration::toCBuffer(OutBuffer *buf, HdrGenState *hgs)
{
    //printf("FuncDeclaration::toCBuffer() '%s'\n", toChars());

    StorageClassDeclaration::stcToCBuffer(buf, storage_class);
    type->toCBuffer(buf, ident, hgs);
    if(hgs->hdrgen == 1)
    {
        if(storage_class & STCauto)
        {
            hgs->autoMember++;
            bodyToCBuffer(buf, hgs);
            hgs->autoMember--;
        }
        else if(hgs->tpltMember == 0 && global.params.useInline == 0)
            buf->writestring(";");
        else
            bodyToCBuffer(buf, hgs);
    }
    else
        bodyToCBuffer(buf, hgs);
    buf->writenl();
}

VarDeclaration *FuncDeclaration::declareThis(Scope *sc, AggregateDeclaration *ad)
{
    if (ad)
    {   VarDeclaration *v;

        {
            assert(ad->handle);
            Type *thandle = ad->handle;
            thandle = thandle->addMod(type->mod);
            thandle = thandle->addStorageClass(storage_class);
            //if (isPure())
                //thandle = thandle->addMod(MODconst);
            v = new ThisDeclaration(loc, thandle);
            //v = new ThisDeclaration(loc, isCtorDeclaration() ? ad->handle : thandle);
            v->storage_class |= STCparameter;
            if (thandle->ty == Tstruct)
                v->storage_class |= STCref;
            v->semantic(sc);
            if (!sc->insert(v))
                assert(0);
            v->parent = this;
            return v;
        }
    }
    else if (isNested())
    {
        /* The 'this' for a nested function is the link to the
         * enclosing function's stack frame.
         * Note that nested functions and member functions are disjoint.
         */
        VarDeclaration *v = new ThisDeclaration(loc, Type::tvoid->pointerTo());
        v->storage_class |= STCparameter;
        v->semantic(sc);
        if (!sc->insert(v))
            assert(0);
        v->parent = this;
        return v;
    }

    return NULL;
}

int FuncDeclaration::equals(Object *o)
{
    if (this == o)
        return TRUE;

    Dsymbol *s = isDsymbol(o);
    if (s)
    {
        FuncDeclaration *fd1 = this->toAliasFunc();
        FuncDeclaration *fd2 = s->isFuncDeclaration();
        if (fd2)
        {
            fd2 = fd2->toAliasFunc();
            return fd1->toParent()->equals(fd2->toParent()) &&
                fd1->ident->equals(fd2->ident) && fd1->type->equals(fd2->type);
        }
    }
    return FALSE;
}

void FuncDeclaration::bodyToCBuffer(OutBuffer *buf, HdrGenState *hgs)
{
    if (fbody && (!hgs->hdrgen || global.params.useInline || hgs->autoMember || hgs->tpltMember))
    {
        int savetlpt = hgs->tpltMember;
        int saveauto = hgs->autoMember;
        hgs->tpltMember = 0;
        hgs->autoMember = 0;

        buf->writenl();

        // in{}
        if (frequire)
        {
            buf->writestring("in");
            buf->writenl();
            frequire->toCBuffer(buf, hgs);
        }

        // out{}
        if (fensure)
        {
            buf->writestring("out");
            if (outId)
            {   buf->writebyte('(');
                buf->writestring(outId->toChars());
                buf->writebyte(')');
            }
            buf->writenl();
            fensure->toCBuffer(buf, hgs);
        }

        if (frequire || fensure)
        {
            buf->writestring("body");
            buf->writenl();
        }

        buf->writebyte('{');
        buf->writenl();
        buf->level++;
        fbody->toCBuffer(buf, hgs);
        buf->level--;
        buf->writebyte('}');
        buf->writenl();

        hgs->tpltMember = savetlpt;
        hgs->autoMember = saveauto;
    }
    else
    {   buf->writeByte(';');
        buf->writenl();
    }
}

/****************************************************
 * Declare result variable lazily.
 */

void FuncDeclaration::buildResultVar()
{
    if (vresult)
        return;

    assert(type->nextOf());
    assert(type->nextOf()->toBasetype()->ty != Tvoid);
    TypeFunction *tf = (TypeFunction *)(type);

    Loc loc = this->loc;

    if (fensure)
        loc = fensure->loc;

    if (!outId)
        outId = Id::result;         // provide a default

    VarDeclaration *v = new VarDeclaration(loc, type->nextOf(), outId, NULL);
    v->noscope = 1;
    v->storage_class |= STCresult;
#if DMDV2
    if (!isVirtual())
        v->storage_class |= STCconst;
    if (tf->isref)
    {
        v->storage_class |= STCref | STCforeach;
    }
#endif
    v->semantic(scout);
    if (!scout->insert(v))
        error("out result %s is already defined", v->toChars());
    v->parent = this;
    vresult = v;

    // vresult gets initialized with the function return value
    // in ReturnStatement::semantic()
}

/****************************************************
 * Merge into this function the 'in' contracts of all it overrides.
 * 'in's are OR'd together, i.e. only one of them needs to pass.
 */

Statement *FuncDeclaration::mergeFrequire(Statement *sf)
{
    /* If a base function and its override both have an IN contract, then
     * only one of them needs to succeed. This is done by generating:
     *
     * void derived.in() {
     *  try {
     *    base.in();
     *  }
     *  catch () {
     *    ... body of derived.in() ...
     *  }
     * }
     *
     * So if base.in() doesn't throw, derived.in() need not be executed, and the contract is valid.
     * If base.in() throws, then derived.in()'s body is executed.
     */

    /* Implementing this is done by having the overriding function call
     * nested functions (the fdrequire functions) nested inside the overridden
     * function. This requires that the stack layout of the calling function's
     * parameters and 'this' pointer be in the same place (as the nested
     * function refers to them).
     * This is easy for the parameters, as they are all on the stack in the same
     * place by definition, since it's an overriding function. The problem is
     * getting the 'this' pointer in the same place, since it is a local variable.
     * We did some hacks in the code generator to make this happen:
     *  1. always generate exception handler frame, or at least leave space for it
     *     in the frame (Windows 32 SEH only)
     *  2. always generate an EBP style frame
     *  3. since 'this' is passed in a register that is subsequently copied into
     *     a stack local, allocate that local immediately following the exception
     *     handler block, so it is always at the same offset from EBP.
     */
    for (size_t i = 0; i < foverrides.dim; i++)
    {
        FuncDeclaration *fdv = foverrides[i];

        /* The semantic pass on the contracts of the overridden functions must
         * be completed before code generation occurs (bug 3602).
         */
        if (fdv->fdrequire && fdv->fdrequire->semanticRun != PASSsemantic3done)
        {
            assert(fdv->scope);
            Scope *sc = fdv->scope->push();
            sc->stc &= ~STCoverride;
            fdv->semantic3(sc);
            sc->pop();
        }

        sf = fdv->mergeFrequire(sf);
        if (sf && fdv->fdrequire)
        {
            //printf("fdv->frequire: %s\n", fdv->frequire->toChars());
            /* Make the call:
             *   try { __require(); }
             *   catch { frequire; }
             */
            Expression *eresult = NULL;
            Expression *e = new CallExp(loc, new VarExp(loc, fdv->fdrequire, 0), eresult);
            Statement *s2 = new ExpStatement(loc, e);

            Catch *c = new Catch(loc, NULL, NULL, sf);
            c->internalCatch = true;
            Catches *catches = new Catches();
            catches->push(c);
            sf = new TryCatchStatement(loc, s2, catches);
        }
        else
            return NULL;
    }
    return sf;
}

/****************************************************
 * Merge into this function the 'out' contracts of all it overrides.
 * 'out's are AND'd together, i.e. all of them need to pass.
 */

Statement *FuncDeclaration::mergeFensure(Statement *sf)
{
    /* Same comments as for mergeFrequire(), except that we take care
     * of generating a consistent reference to the 'result' local by
     * explicitly passing 'result' to the nested function as a reference
     * argument.
     * This won't work for the 'this' parameter as it would require changing
     * the semantic code for the nested function so that it looks on the parameter
     * list for the 'this' pointer, something that would need an unknown amount
     * of tweaking of various parts of the compiler that I'd rather leave alone.
     */
    for (size_t i = 0; i < foverrides.dim; i++)
    {
        FuncDeclaration *fdv = foverrides[i];

        /* The semantic pass on the contracts of the overridden functions must
         * be completed before code generation occurs (bug 3602 and 5230).
         */
        if (fdv->fdensure && fdv->fdensure->semanticRun != PASSsemantic3done)
        {
            assert(fdv->scope);
            Scope *sc = fdv->scope->push();
            sc->stc &= ~STCoverride;
            fdv->semantic3(sc);
            sc->pop();
        }

        sf = fdv->mergeFensure(sf);
        if (fdv->fdensure)
        {
            //printf("fdv->fensure: %s\n", fdv->fensure->toChars());
            // Make the call: __ensure(result)
            Expression *eresult = NULL;
            if (outId)
            {
                eresult = new IdentifierExp(loc, outId);

                Type *t1 = fdv->type->nextOf()->toBasetype();
                Type *t2 = this->type->nextOf()->toBasetype();
                int offset;
                if (t1->isBaseOf(t2, &offset) && offset != 0)
                {
                    /* Making temporary reference variable is necessary
                     * to match offset difference in covariant return.
                     * See bugzilla 5204.
                     */
                    ExpInitializer *ei = new ExpInitializer(0, eresult);
                    VarDeclaration *v = new VarDeclaration(0, t1, Lexer::uniqueId("__covres"), ei);
                    DeclarationExp *de = new DeclarationExp(0, v);
                    VarExp *ve = new VarExp(0, v);
                    eresult = new CommaExp(0, de, ve);
                }
            }
            Expression *e = new CallExp(loc, new VarExp(loc, fdv->fdensure, 0), eresult);
            Statement *s2 = new ExpStatement(loc, e);

            if (sf)
            {
                sf = new CompoundStatement(fensure->loc, s2, sf);
            }
            else
                sf = s2;
        }
    }
    return sf;
}

/****************************************************
 * Determine if 'this' overrides fd.
 * Return !=0 if it does.
 */

int FuncDeclaration::overrides(FuncDeclaration *fd)
{   int result = 0;

    if (fd->ident == ident)
    {
        int cov = type->covariant(fd->type);
        if (cov)
        {   ClassDeclaration *cd1 = toParent()->isClassDeclaration();
            ClassDeclaration *cd2 = fd->toParent()->isClassDeclaration();

            if (cd1 && cd2 && cd2->isBaseOf(cd1, NULL))
                result = 1;
        }
    }
    return result;
}

/*************************************************
 * Find index of function in vtbl[0..dim] that
 * this function overrides.
 * Prefer an exact match to a covariant one.
 * Returns:
 *      -1      didn't find one
 *      -2      can't determine because of forward references
 */

int FuncDeclaration::findVtblIndex(Dsymbols *vtbl, int dim)
{
    FuncDeclaration *mismatch = NULL;
    StorageClass mismatchstc = 0;
    int mismatchvi = -1;
    int exactvi = -1;
    int bestvi = -1;
    for (int vi = 0; vi < dim; vi++)
    {
        FuncDeclaration *fdv = (*vtbl)[vi]->isFuncDeclaration();
        if (fdv && fdv->ident == ident)
        {
            if (type->equals(fdv->type))        // if exact match
            {
                if (fdv->parent->isClassDeclaration())
                    return vi;                  // no need to look further

                if (exactvi >= 0)
                {
                    error("cannot determine overridden function");
                    return exactvi;
                }
                exactvi = vi;

                bestvi = vi;
                continue;
            }

            StorageClass stc = 0;
            int cov = type->covariant(fdv->type, &stc);
            //printf("\tbaseclass cov = %d\n", cov);
            switch (cov)
            {
                case 0:         // types are distinct
                    break;

                case 1:
                    bestvi = vi;        // covariant, but not identical
                    break;              // keep looking for an exact match

                case 2:
                    mismatchvi = vi;
                    mismatchstc = stc;
                    mismatch = fdv;     // overrides, but is not covariant
                    break;              // keep looking for an exact match

                case 3:
                    return -2;  // forward references

                default:
                    assert(0);
            }
        }
    }
    if (bestvi == -1 && mismatch)
    {
        //type->print();
        //mismatch->type->print();
        //printf("%s %s\n", type->deco, mismatch->type->deco);
        //printf("stc = %llx\n", mismatchstc);
        if (mismatchstc)
        {   // Fix it by modifying the type to add the storage classes
            type = type->addStorageClass(mismatchstc);
            bestvi = mismatchvi;
        }
        else
            error("of type %s overrides but is not covariant with %s of type %s",
                type->toChars(), mismatch->toPrettyChars(), mismatch->type->toChars());
    }
    return bestvi;
}

/****************************************************
 * Overload this FuncDeclaration with the new one f.
 * Return !=0 if successful; i.e. no conflict.
 */

int FuncDeclaration::overloadInsert(Dsymbol *s)
{
    FuncDeclaration *f;
    AliasDeclaration *a;

    //printf("FuncDeclaration::overloadInsert(s = %s) this = %s\n", s->toChars(), toChars());
    a = s->isAliasDeclaration();
    if (a)
    {
        if (overnext)
            return overnext->overloadInsert(a);
        if (!a->aliassym && a->type->ty != Tident && a->type->ty != Tinstance)
        {
            //printf("\ta = '%s'\n", a->type->toChars());
            return FALSE;
        }
        overnext = a;
        //printf("\ttrue: no conflict\n");
        return TRUE;
    }
    f = s->isFuncDeclaration();
    if (!f)
        return FALSE;

#if 0
    /* Disable this check because:
     *  const void foo();
     * semantic() isn't run yet on foo(), so the const hasn't been
     * applied yet.
     */
    if (type)
    {   printf("type = %s\n", type->toChars());
        printf("f->type = %s\n", f->type->toChars());
    }
    if (type && f->type &&      // can be NULL for overloaded constructors
        f->type->covariant(type) &&
        f->type->mod == type->mod &&
        !isFuncAliasDeclaration())
    {
        //printf("\tfalse: conflict %s\n", kind());
        return FALSE;
    }
#endif

    if (overnext)
        return overnext->overloadInsert(f);
    overnext = f;
    //printf("\ttrue: no conflict\n");
    return TRUE;
}

/********************************************
 * Find function in overload list that exactly matches t.
 */

/***************************************************
 * Visit each overloaded function in turn, and call
 * (*fp)(param, f) on it.
 * Exit when no more, or (*fp)(param, f) returns 1.
 * Returns:
 *      0       continue
 *      1       done
 */

int overloadApply(FuncDeclaration *fstart,
        int (*fp)(void *, FuncDeclaration *),
        void *param)
{
    FuncDeclaration *f;
    Declaration *d;
    Declaration *next;

    for (d = fstart; d; d = next)
    {   FuncAliasDeclaration *fa = d->isFuncAliasDeclaration();

        if (fa)
        {
            if (fa->hasOverloads)
            {
                if (overloadApply(fa->funcalias, fp, param))
                    return 1;
            }
            else
            {
                f = fa->toAliasFunc();
                if (!f)
                {   d->error("is aliased to a function");
                    break;
                }
                if ((*fp)(param, f))
                    return 1;
            }
            next = fa->overnext;
        }
        else
        {
            AliasDeclaration *a = d->isAliasDeclaration();

            if (a)
            {
                Dsymbol *s = a->toAlias();
                next = s->isDeclaration();
                if (next == a)
                    break;
                if (next == fstart)
                    break;
            }
            else
            {
                f = d->isFuncDeclaration();
                if (!f)
                {   d->error("is aliased to a function");
                    break;              // BUG: should print error message?
                }
                if ((*fp)(param, f))
                    return 1;

                next = f->overnext;
            }
        }
    }
    return 0;
}

/********************************************
 * If there are no overloads of function f, return that function,
 * otherwise return NULL.
 */

static int fpunique(void *param, FuncDeclaration *f)
{   FuncDeclaration **pf = (FuncDeclaration **)param;

    if (*pf)
    {   *pf = NULL;
        return 1;               // ambiguous, done
    }
    else
    {   *pf = f;
        return 0;
    }
}

FuncDeclaration *FuncDeclaration::isUnique()
{   FuncDeclaration *result = NULL;

    overloadApply(this, &fpunique, &result);
    return result;
}

/********************************************
 * Find function in overload list that exactly matches t.
 */

struct Param1
{
    Type *t;            // type to match
    FuncDeclaration *f; // return value
};

int fp1(void *param, FuncDeclaration *f)
{   Param1 *p = (Param1 *)param;
    Type *t = p->t;

    if (t->equals(f->type))
    {   p->f = f;
        return 1;
    }

#if DMDV2
    /* Allow covariant matches, as long as the return type
     * is just a const conversion.
     * This allows things like pure functions to match with an impure function type.
     */
    if (t->ty == Tfunction)
    {   TypeFunction *tf = (TypeFunction *)f->type;
        if (tf->covariant(t) == 1 &&
            tf->nextOf()->implicitConvTo(t->nextOf()) >= MATCHconst)
        {
            p->f = f;
            return 1;
        }
    }
#endif
    return 0;
}

FuncDeclaration *FuncDeclaration::overloadExactMatch(Type *t)
{
    Param1 p;
    p.t = t;
    p.f = NULL;
    overloadApply(this, &fp1, &p);
    return p.f;
}


/********************************************
 * Decide which function matches the arguments best.
 *      flags           1: do not issue error message on no match, just return NULL
 *                      2: do not issue error on ambiguous matches and need explicit this
 */

struct Param2
{
    Match *m;
#if DMDV2
    Expression *ethis;
    int property;       // 0: unintialized
                        // 1: seen @property
                        // 2: not @property
#endif
    Expressions *arguments;
};

int fp2(void *param, FuncDeclaration *f)
{   Param2 *p = (Param2 *)param;
    Match *m = p->m;
    Expressions *arguments = p->arguments;
    MATCH match;

    if (f != m->lastf)          // skip duplicates
    {
        m->anyf = f;
        TypeFunction *tf = (TypeFunction *)f->type;

        int property = (tf->isproperty) ? 1 : 2;
        if (p->property == 0)
            p->property = property;
        else if (p->property != property)
            error(f->loc, "cannot overload both property and non-property functions");

        /* For constructors, don't worry about the right type of ethis. It's a problem
         * anyway, because the constructor attribute may not match the ethis attribute,
         * but we don't care because the attribute on the ethis doesn't matter until
         * after it's constructed.
         */
        match = (MATCH) tf->callMatch(f->needThis() && !f->isCtorDeclaration() ? p->ethis : NULL, arguments);
        //printf("test1: match = %d\n", match);
        if (match != MATCHnomatch)
        {
            if (match > m->last)
                goto LfIsBetter;

            if (match < m->last)
                goto LlastIsBetter;

            /* See if one of the matches overrides the other.
             */
            if (m->lastf->overrides(f))
                goto LlastIsBetter;
            else if (f->overrides(m->lastf))
                goto LfIsBetter;

#if DMDV2
            /* Try to disambiguate using template-style partial ordering rules.
             * In essence, if f() and g() are ambiguous, if f() can call g(),
             * but g() cannot call f(), then pick f().
             * This is because f() is "more specialized."
             */
            {
            MATCH c1 = f->leastAsSpecialized(m->lastf);
            MATCH c2 = m->lastf->leastAsSpecialized(f);
            //printf("c1 = %d, c2 = %d\n", c1, c2);
            if (c1 > c2)
                goto LfIsBetter;
            if (c1 < c2)
                goto LlastIsBetter;
            }

            /* If the two functions are the same function, like:
             *    int foo(int);
             *    int foo(int x) { ... }
             * then pick the one with the body.
             */
            if (tf->equals(m->lastf->type) &&
                f->storage_class == m->lastf->storage_class &&
                f->parent == m->lastf->parent &&
                f->protection == m->lastf->protection &&
                f->linkage == m->lastf->linkage)
            {
                if (f->fbody && !m->lastf->fbody)
                    goto LfIsBetter;
                else if (!f->fbody && m->lastf->fbody)
                    goto LlastIsBetter;
            }
#endif
        Lambiguous:
            m->nextf = f;
            m->count++;
            return 0;

        LfIsBetter:
            m->last = match;
            m->lastf = f;
            m->count = 1;
            return 0;

        LlastIsBetter:
            return 0;
        }
    }
    return 0;
}


void overloadResolveX(Match *m, FuncDeclaration *fstart,
        Expression *ethis, Expressions *arguments)
{
    Param2 p;
    p.m = m;
    p.ethis = ethis;
    p.property = 0;
    p.arguments = arguments;
    overloadApply(fstart, &fp2, &p);
}

static void MODMatchToBuffer(OutBuffer *buf, unsigned char lhsMod, unsigned char rhsMod)
{
    bool bothMutable = ((lhsMod & rhsMod) == 0);
    bool sharedMismatch = ((lhsMod ^ rhsMod) & MODshared);
    bool sharedMismatchOnly = ((lhsMod ^ rhsMod) == MODshared);

    if (lhsMod & MODshared)
        buf->writestring("shared ");
    else if (sharedMismatch && !(lhsMod & MODimmutable))
        buf->writestring("non-shared ");

    if (bothMutable && sharedMismatchOnly)
    { }
    else if (lhsMod & MODimmutable)
        buf->writestring("immutable ");
    else if (lhsMod & MODconst)
        buf->writestring("const ");
    else if (lhsMod & MODwild)
        buf->writestring("inout ");
    else
        buf->writestring("mutable ");
}

FuncDeclaration *FuncDeclaration::overloadResolve(Loc loc, Expression *ethis, Expressions *arguments, int flags)
{
    TypeFunction *tf;
    Match m;

#if 0
printf("FuncDeclaration::overloadResolve('%s')\n", toChars());
if (arguments)
{   int i;

    for (i = 0; i < arguments->dim; i++)
    {   Expression *arg;

        arg = (*arguments)[i];
        assert(arg->type);
        printf("\t%s: ", arg->toChars());
        arg->type->print();
    }
}
#endif

    memset(&m, 0, sizeof(m));
    m.last = MATCHnomatch;
    overloadResolveX(&m, this, ethis, arguments);

    if (m.count == 1)           // exactly one match
    {
        if (!(flags & 1))
            m.lastf->functionSemantic();
        return m.lastf;
    }
    else
    {
        OutBuffer buf;

        buf.writeByte('(');
        if (arguments && arguments->dim)
        {
            HdrGenState hgs;
            argExpTypesToCBuffer(&buf, arguments, &hgs);
        }
        buf.writeByte(')');
        if (ethis)
            ethis->type->modToBuffer(&buf);

        if (m.last == MATCHnomatch)
        {
            if (flags & 1)              // if do not print error messages
                return NULL;            // no match

            tf = (TypeFunction *)type;
            if (ethis && !MODimplicitConv(ethis->type->mod, tf->mod)) // modifier mismatch
            {
                OutBuffer thisBuf, funcBuf;
                MODMatchToBuffer(&thisBuf, ethis->type->mod, tf->mod);
                MODMatchToBuffer(&funcBuf, tf->mod, ethis->type->mod);
                ::error(loc, "%smethod %s is not callable using a %sobject",
                    funcBuf.toChars(), this->toPrettyChars(), thisBuf.toChars());
            }
            else
            {
                //printf("tf = %s, args = %s\n", tf->deco, (*arguments)[0]->type->deco);
                error(loc, "%s%s is not callable using argument types %s",
                    Parameter::argsTypesToChars(tf->parameters, tf->varargs),
                    tf->modToChars(),
                    buf.toChars());
            }

            return m.anyf;              // as long as it's not a FuncAliasDeclaration
        }
        else
        {
            if ((flags & 2) && m.lastf->needThis() && !ethis)
                return m.lastf;
#if 1
            TypeFunction *t1 = (TypeFunction *)m.lastf->type;
            TypeFunction *t2 = (TypeFunction *)m.nextf->type;

            error(loc, "called with argument types:\n\t(%s)\nmatches both:\n\t%s(%d): %s%s\nand:\n\t%s(%d): %s%s",
                    buf.toChars(),
                    m.lastf->loc.filename, m.lastf->loc.linnum, m.lastf->toPrettyChars(), Parameter::argsTypesToChars(t1->parameters, t1->varargs),
                    m.nextf->loc.filename, m.nextf->loc.linnum, m.nextf->toPrettyChars(), Parameter::argsTypesToChars(t2->parameters, t2->varargs));
#else
            error(loc, "overloads %s and %s both match argument list for %s",
                    m.lastf->type->toChars(),
                    m.nextf->type->toChars(),
                    m.lastf->toChars());
#endif
            return m.lastf;
        }
    }
}

/*************************************
 * Determine partial specialization order of 'this' vs g.
 * This is very similar to TemplateDeclaration::leastAsSpecialized().
 * Returns:
 *      match   'this' is at least as specialized as g
 *      0       g is more specialized than 'this'
 */

#if DMDV2
MATCH FuncDeclaration::leastAsSpecialized(FuncDeclaration *g)
{
#define LOG_LEASTAS     0

#if LOG_LEASTAS
    printf("%s.leastAsSpecialized(%s)\n", toChars(), g->toChars());
    printf("%s, %s\n", type->toChars(), g->type->toChars());
#endif

    /* This works by calling g() with f()'s parameters, and
     * if that is possible, then f() is at least as specialized
     * as g() is.
     */

    TypeFunction *tf = (TypeFunction *)type;
    TypeFunction *tg = (TypeFunction *)g->type;
    size_t nfparams = Parameter::dim(tf->parameters);
    size_t ngparams = Parameter::dim(tg->parameters);
    MATCH match = MATCHexact;

    /* If both functions have a 'this' pointer, and the mods are not
     * the same and g's is not const, then this is less specialized.
     */
    if (needThis() && g->needThis())
    {
        if (tf->mod != tg->mod)
        {
            if (MODimplicitConv(tf->mod, tg->mod))
                match = MATCHconst;
            else
                return MATCHnomatch;
        }
    }

    /* Create a dummy array of arguments out of the parameters to f()
     */
    Expressions args;
    args.setDim(nfparams);
    for (size_t u = 0; u < nfparams; u++)
    {
        Parameter *p = Parameter::getNth(tf->parameters, u);
        Expression *e;
        if (p->storageClass & (STCref | STCout))
        {
            e = new IdentifierExp(0, p->ident);
            e->type = p->type;
        }
        else
            e = p->type->defaultInitLiteral(0);
        args[u] = e;
    }

    MATCH m = (MATCH) tg->callMatch(NULL, &args, 1);
    if (m)
    {
        /* A variadic parameter list is less specialized than a
         * non-variadic one.
         */
        if (tf->varargs && !tg->varargs)
            goto L1;    // less specialized

#if LOG_LEASTAS
        printf("  matches %d, so is least as specialized\n", m);
#endif
        return m;
    }
  L1:
#if LOG_LEASTAS
    printf("  doesn't match, so is not as specialized\n");
#endif
    return MATCHnomatch;
}

/*******************************************
 * Given a symbol that could be either a FuncDeclaration or
 * a function template, resolve it to a function symbol.
 *      sc              instantiation scope
 *      loc             instantiation location
 *      targsi          initial list of template arguments
 *      ethis           if !NULL, the 'this' pointer argument
 *      fargs           arguments to function
 *      flags           1: do not issue error message on no match, just return NULL
 */

FuncDeclaration *resolveFuncCall(Scope *sc, Loc loc, Dsymbol *s,
        Objects *tiargs,
        Expression *ethis,
        Expressions *arguments,
        int flags)
{
    if (!s)
        return NULL;                    // no match
    FuncDeclaration *f = s->isFuncDeclaration();
    if (f)
        f = f->overloadResolve(loc, ethis, arguments);
    else
    {   TemplateDeclaration *td = s->isTemplateDeclaration();
        assert(td);
        f = td->deduceFunctionTemplate(sc, loc, tiargs, NULL, arguments, flags);
    }
    return f;
}
#endif

/********************************
 * Labels are in a separate scope, one per function.
 */

LabelDsymbol *FuncDeclaration::searchLabel(Identifier *ident)
{   Dsymbol *s;

    if (!labtab)
        labtab = new DsymbolTable();    // guess we need one

    s = labtab->lookup(ident);
    if (!s)
    {
        s = new LabelDsymbol(ident);
        labtab->insert(s);
    }
    return (LabelDsymbol *)s;
}

/****************************************
 * If non-static member function that has a 'this' pointer,
 * return the aggregate it is a member of.
 * Otherwise, return NULL.
 */

AggregateDeclaration *FuncDeclaration::isThis()
{   AggregateDeclaration *ad;

    //printf("+FuncDeclaration::isThis() '%s'\n", toChars());
    ad = NULL;
    if ((storage_class & STCstatic) == 0)
    {
        ad = isMember2();
    }
    //printf("-FuncDeclaration::isThis() %p\n", ad);
    return ad;
}

AggregateDeclaration *FuncDeclaration::isMember2()
{   AggregateDeclaration *ad;

    //printf("+FuncDeclaration::isMember2() '%s'\n", toChars());
    ad = NULL;
    for (Dsymbol *s = this; s; s = s->parent)
    {
//printf("\ts = '%s', parent = '%s', kind = %s\n", s->toChars(), s->parent->toChars(), s->parent->kind());
        ad = s->isMember();
        if (ad)
        {
            break;
        }
        if (!s->parent ||
            (!s->parent->isTemplateInstance()))
        {
            break;
        }
    }
    //printf("-FuncDeclaration::isMember2() %p\n", ad);
    return ad;
}

/*****************************************
 * Determine lexical level difference from 'this' to nested function 'fd'.
 * Error if this cannot call fd.
 * Returns:
 *      0       same level
 *      -1      increase nesting by 1 (fd is nested within 'this')
 *      >0      decrease nesting by number
 */

int FuncDeclaration::getLevel(Loc loc, Scope *sc, FuncDeclaration *fd)
{   int level;
    Dsymbol *s;
    Dsymbol *fdparent;

    //printf("FuncDeclaration::getLevel(fd = '%s')\n", fd->toChars());
    fdparent = fd->toParent2();
    if (fdparent == this)
        return -1;
    s = this;
    level = 0;
    while (fd != s && fdparent != s->toParent2())
    {
        //printf("\ts = %s, '%s'\n", s->kind(), s->toChars());
        FuncDeclaration *thisfd = s->isFuncDeclaration();
        if (thisfd)
        {   if (!thisfd->isNested() && !thisfd->vthis && !sc->intypeof)
                goto Lerr;
        }
        else
        {
            AggregateDeclaration *thiscd = s->isAggregateDeclaration();
            if (thiscd)
            {
                /* AggregateDeclaration::isNested returns true only when
                 * it has a hidden pointer.
                 * But, calling the function belongs unrelated lexical scope
                 * is still allowed inside typeof.
                 *
                 * struct Map(alias fun) {
                 *   typeof({ return fun(); }) RetType;
                 *   // No member function makes Map struct 'not nested'.
                 * }
                 */
                if (!thiscd->isNested() && !sc->intypeof)
                    goto Lerr;
            }
            else
                goto Lerr;
        }

        s = s->toParent2();
        assert(s);
        level++;
    }
    return level;

Lerr:
    // Don't give error if in template constraint
    if (!((sc->flags & SCOPEstaticif) && parent->isTemplateDeclaration()))
        error(loc, "cannot access frame of function %s", fd->toPrettyChars());
    return 1;
}

void FuncDeclaration::appendExp(Expression *e)
{   Statement *s;

    s = new ExpStatement(0, e);
    appendState(s);
}

void FuncDeclaration::appendState(Statement *s)
{
    if (!fbody)
        fbody = s;
    else
    {
        CompoundStatement *cs = fbody->isCompoundStatement();
        if (cs)
        {
            if (!cs->statements)
                fbody = s;
            else
                cs->statements->push(s);
        }
        else
            fbody = new CompoundStatement(0, fbody, s);
    }
}

const char *FuncDeclaration::toPrettyChars()
{
    if (isMain())
        return "D main";
    else
        return Dsymbol::toPrettyChars();
}

int FuncDeclaration::isMain()
{
    return ident == Id::main &&
        linkage != LINKc && !isMember() && !isNested();
}

int FuncDeclaration::isWinMain()
{
    //printf("FuncDeclaration::isWinMain() %s\n", toChars());
#if 0
    int x = ident == Id::WinMain &&
        linkage != LINKc && !isMember();
    printf("%s\n", x ? "yes" : "no");
    return x;
#else
    return ident == Id::WinMain &&
        linkage != LINKc && !isMember();
#endif
}

int FuncDeclaration::isDllMain()
{
    return ident == Id::DllMain &&
        linkage != LINKc && !isMember();
}

int FuncDeclaration::isExport()
{
    return protection == PROTexport;
}

int FuncDeclaration::isImportedSymbol()
{
    //printf("isImportedSymbol()\n");
    //printf("protection = %d\n", protection);
    return (protection == PROTexport) && !fbody;
}

// Determine if function goes into virtual function pointer table

int FuncDeclaration::isVirtual()
{
    if (toAliasFunc() != this)
        return toAliasFunc()->isVirtual();

    Dsymbol *p = toParent();
#if 0
    printf("FuncDeclaration::isVirtual(%s)\n", toChars());
    printf("isMember:%p isStatic:%d private:%d ctor:%d !Dlinkage:%d\n", isMember(), isStatic(), protection == PROTprivate, isCtorDeclaration(), linkage != LINKd);
    printf("result is %d\n",
        isMember() &&
        !(isStatic() || protection == PROTprivate || protection == PROTpackage) &&
        p->isClassDeclaration() &&
        !(p->isInterfaceDeclaration() && isFinal()));
#endif
    return isMember() &&
        !(isStatic() || protection == PROTprivate || protection == PROTpackage) &&
        p->isClassDeclaration() &&
        !(p->isInterfaceDeclaration() && isFinal());
}

// Determine if a function is pedantically virtual

int FuncDeclaration::isVirtualMethod()
{
    if (toAliasFunc() != this)
        return toAliasFunc()->isVirtualMethod();

    //printf("FuncDeclaration::isVirtualMethod() %s\n", toChars());
    if (!isVirtual())
        return 0;
    // If it's a final method, and does not override anything, then it is not virtual
    if (isFinal() && foverrides.dim == 0)
    {
        return 0;
    }
    return 1;
}

int FuncDeclaration::isFinal()
{
    if (toAliasFunc() != this)
        return toAliasFunc()->isFinal();

    ClassDeclaration *cd;
#if 0
    printf("FuncDeclaration::isFinal(%s), %x\n", toChars(), Declaration::isFinal());
    printf("%p %d %d %d\n", isMember(), isStatic(), Declaration::isFinal(), ((cd = toParent()->isClassDeclaration()) != NULL && cd->storage_class & STCfinal));
    printf("result is %d\n",
        isMember() &&
        (Declaration::isFinal() ||
         ((cd = toParent()->isClassDeclaration()) != NULL && cd->storage_class & STCfinal)));
    if (cd)
        printf("\tmember of %s\n", cd->toChars());
#if 0
        !(isStatic() || protection == PROTprivate || protection == PROTpackage) &&
        (cd = toParent()->isClassDeclaration()) != NULL &&
        cd->storage_class & STCfinal);
#endif
#endif
    return isMember() &&
        (Declaration::isFinal() ||
         ((cd = toParent()->isClassDeclaration()) != NULL && cd->storage_class & STCfinal));
}

int FuncDeclaration::isAbstract()
{
    return storage_class & STCabstract;
}

int FuncDeclaration::isCodeseg()
{
    return TRUE;                // functions are always in the code segment
}

int FuncDeclaration::isOverloadable()
{
    return 1;                   // functions can be overloaded
}

int FuncDeclaration::hasOverloads()
{
    return overnext != NULL;
}

enum PURE FuncDeclaration::isPure()
{
    //printf("FuncDeclaration::isPure() '%s'\n", toChars());
    assert(type->ty == Tfunction);
    TypeFunction *tf = (TypeFunction *)type;
    if (flags & FUNCFLAGpurityInprocess)
        setImpure();
    if (tf->purity == PUREfwdref)
        tf->purityLevel();
    enum PURE purity = tf->purity;
    if (purity > PUREweak && isNested())
        purity = PUREweak;
    if (purity > PUREweak && needThis())
    {   // The attribute of the 'this' reference affects purity strength
        if (type->mod & (MODimmutable | MODwild))
            ;
        else if (type->mod & MODconst && purity >= PUREconst)
            purity = PUREconst;
        else
            purity = PUREweak;
    }
    tf->purity = purity;
    // ^ This rely on the current situation that every FuncDeclaration has a
    //   unique TypeFunction.
    return purity;
}

enum PURE FuncDeclaration::isPureBypassingInference()
{
    if (flags & FUNCFLAGpurityInprocess)
        return PUREfwdref;
    else if (type->nextOf() == NULL)
        return PUREfwdref;
    else
        return isPure();
}

/**************************************
 * The function is doing something impure,
 * so mark it as impure.
 * If there's a purity error, return TRUE.
 */
bool FuncDeclaration::setImpure()
{
    if (flags & FUNCFLAGpurityInprocess)
    {
        flags &= ~FUNCFLAGpurityInprocess;
    }
    else if (isPure())
        return TRUE;
    return FALSE;
}

int FuncDeclaration::isSafe()
{
    assert(type->ty == Tfunction);
    if (flags & FUNCFLAGsafetyInprocess)
        setUnsafe();
    return ((TypeFunction *)type)->trust == TRUSTsafe;
}

bool FuncDeclaration::isSafeBypassingInference()
{
    if (flags & FUNCFLAGsafetyInprocess)
        return false;
    else
        return isSafe();
}

int FuncDeclaration::isTrusted()
{
    assert(type->ty == Tfunction);
    if (flags & FUNCFLAGsafetyInprocess)
        setUnsafe();
    return ((TypeFunction *)type)->trust == TRUSTtrusted;
}

/**************************************
 * The function is doing something unsave,
 * so mark it as unsafe.
 * If there's a safe error, return TRUE.
 */
bool FuncDeclaration::setUnsafe()
{
    if (flags & FUNCFLAGsafetyInprocess)
    {
        flags &= ~FUNCFLAGsafetyInprocess;
        ((TypeFunction *)type)->trust = TRUSTsystem;
    }
    else if (isSafe())
        return TRUE;
    return FALSE;
}

// Determine if function needs
// a static frame pointer to its lexically enclosing function

int FuncDeclaration::isNested()
{
    FuncDeclaration *f = toAliasFunc();
    //printf("\ttoParent2() = '%s'\n", f->toParent2()->toChars());
    return ((f->storage_class & STCstatic) == 0) &&
           (f->linkage == LINKd) &&
           (f->toParent2()->isFuncDeclaration() != NULL);
}

int FuncDeclaration::needThis()
{
    //printf("FuncDeclaration::needThis() '%s'\n", toChars());
    return toAliasFunc()->isThis() != NULL;
}

int FuncDeclaration::addPreInvariant()
{
    AggregateDeclaration *ad = isThis();
    return (ad &&
            //ad->isClassDeclaration() &&
            global.params.useInvariants &&
            (protection == PROTprotected || protection == PROTpublic || protection == PROTexport) &&
            !naked &&
            ident != Id::cpctor);
}

int FuncDeclaration::addPostInvariant()
{
    AggregateDeclaration *ad = isThis();
    return (ad &&
            ad->inv &&
            //ad->isClassDeclaration() &&
            global.params.useInvariants &&
            (protection == PROTprotected || protection == PROTpublic || protection == PROTexport) &&
            !naked &&
            ident != Id::cpctor);
}

/**********************************
 * Generate a FuncDeclaration for a runtime library function.
 */

FuncDeclaration *FuncDeclaration::genCfunc(Type *treturn, const char *name)
{
    return genCfunc(treturn, Lexer::idPool(name));
}

FuncDeclaration *FuncDeclaration::genCfunc(Type *treturn, Identifier *id)
{
    FuncDeclaration *fd;
    TypeFunction *tf;
    Dsymbol *s;
    static DsymbolTable *st = NULL;

    //printf("genCfunc(name = '%s')\n", id->toChars());
    //printf("treturn\n\t"); treturn->print();

    // See if already in table
    if (!st)
        st = new DsymbolTable();
    s = st->lookup(id);
    if (s)
    {
        fd = s->isFuncDeclaration();
        assert(fd);
        assert(fd->type->nextOf()->equals(treturn));
    }
    else
    {
        tf = new TypeFunction(NULL, treturn, 0, LINKc);
        fd = new FuncDeclaration(0, 0, id, STCstatic, tf);
        fd->protection = PROTpublic;
        fd->linkage = LINKc;

        st->insert(fd);
    }
    return fd;
}

const char *FuncDeclaration::kind()
{
    return "function";
}

/*********************************************
 * In the current function, we are calling 'this' function.
 * 1. Check to see if the current function can call 'this' function, issue error if not.
 * 2. If the current function is not the parent of 'this' function, then add
 *    the current function to the list of siblings of 'this' function.
 * 3. If the current function is a literal, and it's accessing an uplevel scope,
 *    then mark it as a delegate.
 */

void FuncDeclaration::checkNestedReference(Scope *sc, Loc loc)
{
    //printf("FuncDeclaration::checkNestedReference() %s\n", toPrettyChars());
    if (parent && parent != sc->parent && this->isNested() &&
        this->ident != Id::require && this->ident != Id::ensure)
    {
        // The function that this function is in
        FuncDeclaration *fdv2 = toParent2()->isFuncDeclaration();

        // The current function
        FuncDeclaration *fdthis = sc->parent->isFuncDeclaration();

        //printf("this = %s in [%s]\n", this->toChars(), this->loc.toChars());
        //printf("fdv  = %s in [%s]\n", fdv->toChars(), fdv->loc.toChars());
        //printf("fdthis = %s in [%s]\n", fdthis->toChars(), fdthis->loc.toChars());

        if (fdv2 && fdthis && fdv2 != fdthis)
        {
            // Add this function to the list of those which called us
            if (fdthis != this)
            {
                bool found = false;
                for (int i = 0; i < siblingCallers.dim; ++i)
                {   if (siblingCallers[i] == fdthis)
                        found = true;
                }
                if (!found)
                {
                    //printf("\tadding sibling %s\n", fdthis->toPrettyChars());
                    siblingCallers.push(fdthis);
                }
            }
        }

        FuncDeclaration *fdv = toParent()->isFuncDeclaration();
        fdv = toParent()->isFuncDeclaration();
        if (fdv && fdthis && fdv != fdthis)
        {
            int lv = fdthis->getLevel(loc, sc, fdv);
            if (lv == -1)
                return; // downlevel call
            if (lv == 0)
                return; // same level call

            // Uplevel call

            // BUG: may need to walk up outer scopes like Declaration::checkNestedReference() does

            // function literal has reference to enclosing scope is delegate
            if (FuncLiteralDeclaration *fld = fdthis->isFuncLiteralDeclaration())
                fld->tok = TOKdelegate;
        }
    }
}

/* For all functions between outerFunc and f, mark them as needing
 * a closure.
 */
void markAsNeedingClosure(Dsymbol *f, FuncDeclaration *outerFunc)
{
    for (Dsymbol *sx = f; sx && sx != outerFunc; sx = sx->parent)
    {
        FuncDeclaration *fy = sx->isFuncDeclaration();
        if (fy && fy->closureVars.dim)
        {
            /* fy needs a closure if it has closureVars[],
             * because the frame pointer in the closure will be accessed.
             */
            fy->requiresClosure = true;
        }
    }
}


/* Given a nested function f inside a function outerFunc, check
 * if any sibling callers of f have escaped. If so, mark
 * all the enclosing functions as needing closures.
 * Return true if any closures were detected.
 * This is recursive: we need to check the callers of our siblings.
 * Note that nested functions can only call lexically earlier nested
 * functions, so loops are impossible.
 */
bool checkEscapingSiblings(FuncDeclaration *f, FuncDeclaration *outerFunc)
{
    //printf("checkEscapingSiblings(f = %s, outerfunc = %s)\n", f->toChars(), outerFunc->toChars());
    bool bAnyClosures = false;
    for (int i = 0; i < f->siblingCallers.dim; ++i)
    {
        FuncDeclaration *g = f->siblingCallers[i];
        if (g->isThis() || g->tookAddressOf)
        {
            markAsNeedingClosure(g, outerFunc);
            bAnyClosures = true;
        }
        bAnyClosures |= checkEscapingSiblings(g, outerFunc);
    }
    //printf("\t%d\n", bAnyClosures);
    return bAnyClosures;
}


/*******************************
 * Look at all the variables in this function that are referenced
 * by nested functions, and determine if a closure needs to be
 * created for them.
 */

#if DMDV2
int FuncDeclaration::needsClosure()
{
    /* Need a closure for all the closureVars[] if any of the
     * closureVars[] are accessed by a
     * function that escapes the scope of this function.
     * We take the conservative approach and decide that a function needs
     * a closure if it:
     * 1) is a virtual function
     * 2) has its address taken
     * 3) has a parent that escapes
     * 4) calls another nested function that needs a closure
     * -or-
     * 5) this function returns a local struct/class
     *
     * Note that since a non-virtual function can be called by
     * a virtual one, if that non-virtual function accesses a closure
     * var, the closure still has to be taken. Hence, we check for isThis()
     * instead of isVirtual(). (thanks to David Friedman)
     */

    //printf("FuncDeclaration::needsClosure() %s\n", toChars());

    if (requiresClosure)
        goto Lyes;

    for (size_t i = 0; i < closureVars.dim; i++)
    {   VarDeclaration *v = closureVars[i];
        assert(v->isVarDeclaration());
        //printf("\tv = %s\n", v->toChars());

        for (size_t j = 0; j < v->nestedrefs.dim; j++)
        {   FuncDeclaration *f = v->nestedrefs[j];
            assert(f != this);

            //printf("\t\tf = %s, isVirtual=%d, isThis=%p, tookAddressOf=%d\n", f->toChars(), f->isVirtual(), f->isThis(), f->tookAddressOf);

            /* Look to see if f escapes. We consider all parents of f within
             * this, and also all siblings which call f; if any of them escape,
             * so does f.
             * Mark all affected functions as requiring closures.
             */
            for (Dsymbol *s = f; s && s != this; s = s->parent)
            {
                FuncDeclaration *fx = s->isFuncDeclaration();
                if (fx && (fx->isThis() || fx->tookAddressOf))
                {
                    //printf("\t\tfx = %s, isVirtual=%d, isThis=%p, tookAddressOf=%d\n", fx->toChars(), fx->isVirtual(), fx->isThis(), fx->tookAddressOf);

                    /* Mark as needing closure any functions between this and f
                     */
                    markAsNeedingClosure( (fx == f) ? fx->parent : fx, this);

                    goto Lyes;
                }

                /* We also need to check if any sibling functions that
                 * called us, have escaped. This is recursive: we need
                 * to check the callers of our siblings.
                 */
                if (fx && checkEscapingSiblings(fx, this))
                    goto Lyes;
            }
        }
    }

    /* Look for case (5)
     */
    if (closureVars.dim)
    {
        assert(type->ty == Tfunction);
        Type *tret = ((TypeFunction *)type)->next;
        assert(tret);
        tret = tret->toBasetype();
        //printf("\t\treturning %s\n", tret->toChars());
        if (tret->ty == Tclass || tret->ty == Tstruct)
        {   Dsymbol *st = tret->toDsymbol(NULL);
            //printf("\t\treturning class/struct %s\n", tret->toChars());
            for (Dsymbol *s = st->parent; s; s = s->parent)
            {
                //printf("\t\t\tparent = %s %s\n", s->kind(), s->toChars());
                if (s == this)
                {   //printf("\t\treturning local %s\n", st->toChars());
                    goto Lyes;
                }
            }
        }
    }

    return 0;

Lyes:
    //printf("\tneeds closure\n");
    return 1;
}
#endif

/***********************************************
 * Determine if function's variables are referenced by a function
 * nested within it.
 */

int FuncDeclaration::hasNestedFrameRefs()
{
#if DMDV2
    if (closureVars.dim)
#else
    if (nestedFrameRef)
#endif
        return 1;

    /* If a virtual method has contracts, assume its variables are referenced
     * by those contracts, even if they aren't. Because they might be referenced
     * by the overridden or overriding function's contracts.
     * This can happen because frequire and fensure are implemented as nested functions,
     * and they can be called directly by an overriding function and the overriding function's
     * context had better match, or Bugzilla 7337 will bite.
     */
    if ((fdrequire || fdensure) && isVirtualMethod())
        return 1;

    if (foverrides.dim && isVirtualMethod())
    {
        for (size_t i = 0; i < foverrides.dim; i++)
        {
            FuncDeclaration *fdv = foverrides[i];
            if (fdv->hasNestedFrameRefs())
                return 1;
        }
    }

    return 0;
}

/*********************************************
 * Return the function's parameter list, and whether
 * it is variadic or not.
 */

Parameters *FuncDeclaration::getParameters(int *pvarargs)
{   Parameters *fparameters;
    int fvarargs;

    if (type)
    {
        assert(type->ty == Tfunction);
        TypeFunction *fdtype = (TypeFunction *)type;
        fparameters = fdtype->parameters;
        fvarargs = fdtype->varargs;
    }
    if (pvarargs)
        *pvarargs = fvarargs;
    return fparameters;
}


/****************************** FuncAliasDeclaration ************************/

// Used as a way to import a set of functions from another scope into this one.

FuncAliasDeclaration::FuncAliasDeclaration(FuncDeclaration *funcalias, int hasOverloads)
    : FuncDeclaration(funcalias->loc, funcalias->endloc, funcalias->ident,
        funcalias->storage_class, funcalias->type)
{
    assert(funcalias != this);
    this->funcalias = funcalias;

    this->hasOverloads = hasOverloads;
    if (hasOverloads)
    {
        if (FuncAliasDeclaration *fad = funcalias->isFuncAliasDeclaration())
            this->hasOverloads = fad->hasOverloads;
    }
    else
    {   // for internal use
        assert(!funcalias->isFuncAliasDeclaration());
        this->hasOverloads = 0;
    }
    userAttributes = funcalias->userAttributes;
}

const char *FuncAliasDeclaration::kind()
{
    return "function alias";
}

FuncDeclaration *FuncAliasDeclaration::toAliasFunc()
{
    return funcalias->toAliasFunc();
}


/****************************** FuncLiteralDeclaration ************************/

FuncLiteralDeclaration::FuncLiteralDeclaration(Loc loc, Loc endloc, Type *type,
        enum TOK tok, ForeachStatement *fes)
    : FuncDeclaration(loc, endloc, NULL, STCundefined, type)
{
    const char *id;

    if (fes)
        id = "__foreachbody";
    else if (tok == TOKreserved)
        id = "__lambda";
    else if (tok == TOKdelegate)
        id = "__dgliteral";
    else
        id = "__funcliteral";
    this->ident = Lexer::uniqueId(id);
    this->tok = tok;
    this->fes = fes;
    this->treq = NULL;
    //printf("FuncLiteralDeclaration() id = '%s', type = '%s'\n", this->ident->toChars(), type->toChars());
}

Dsymbol *FuncLiteralDeclaration::syntaxCopy(Dsymbol *s)
{
    FuncLiteralDeclaration *f;

    //printf("FuncLiteralDeclaration::syntaxCopy('%s')\n", toChars());
    if (s)
        f = (FuncLiteralDeclaration *)s;
    else
    {   f = new FuncLiteralDeclaration(loc, endloc, type->syntaxCopy(), tok, fes);
        f->ident = ident;               // keep old identifier
        f->treq = treq;                 // don't need to copy
    }
    FuncDeclaration::syntaxCopy(f);
    return f;
}

int FuncLiteralDeclaration::isNested()
{
    //printf("FuncLiteralDeclaration::isNested() '%s'\n", toChars());
    return (tok != TOKfunction);
}

int FuncLiteralDeclaration::isVirtual()
{
    return FALSE;
}

const char *FuncLiteralDeclaration::kind()
{
    // GCC requires the (char*) casts
    return (tok != TOKfunction) ? (char*)"delegate" : (char*)"function";
}

void FuncLiteralDeclaration::toCBuffer(OutBuffer *buf, HdrGenState *hgs)
{
    if (tok != TOKreserved)
    {
        buf->writestring(kind());
        buf->writeByte(' ');
    }

    TypeFunction *tf = (TypeFunction *)type;
    // Don't print tf->mod, tf->trust, and tf->linkage
    if (tf->next)
        tf->next->toCBuffer2(buf, hgs, 0);
    Parameter::argsToCBuffer(buf, hgs, tf->parameters, tf->varargs);

    ReturnStatement *ret = !fbody->isCompoundStatement() ?
                            fbody->isReturnStatement() : NULL;
    if (ret && ret->exp)
    {
        buf->writestring(" => ");
        ret->exp->toCBuffer(buf, hgs);
    }
    else
    {
        hgs->tpltMember++;
        bodyToCBuffer(buf, hgs);
        hgs->tpltMember--;
    }
}


/********************************* CtorDeclaration ****************************/

CtorDeclaration::CtorDeclaration(Loc loc, Loc endloc, StorageClass stc, Type *type)
    : FuncDeclaration(loc, endloc, Id::ctor, stc, type)
{
    //printf("CtorDeclaration(loc = %s) %s\n", loc.toChars(), toChars());
    this->isImplicit = false;
}

Dsymbol *CtorDeclaration::syntaxCopy(Dsymbol *s)
{
    CtorDeclaration *f = new CtorDeclaration(loc, endloc, storage_class, type->syntaxCopy());

    f->outId = outId;
    f->frequire = frequire ? frequire->syntaxCopy() : NULL;
    f->fensure  = fensure  ? fensure->syntaxCopy()  : NULL;
    f->fbody    = fbody    ? fbody->syntaxCopy()    : NULL;
    assert(!fthrows); // deprecated

    return f;
}


void CtorDeclaration::semantic(Scope *sc)
{
    //printf("CtorDeclaration::semantic() %s\n", toChars());
    TypeFunction *tf = (TypeFunction *)type;
    assert(tf && tf->ty == Tfunction);

    if (scope)
    {   sc = scope;
        scope = NULL;
    }

    sc = sc->push();
    sc->stc &= ~STCstatic;              // not a static constructor
    sc->flags |= SCOPEctor;

    parent = sc->parent;
    Dsymbol *parent = toParent2();
    Type *tret;
    AggregateDeclaration *ad = parent->isAggregateDeclaration();
    if (!ad || parent->isUnionDeclaration())
    {
        error("constructors are only for class or struct definitions");
        tret = Type::tvoid;
    }
    else
    {   tret = ad->handle;
        assert(tret);
        tret = tret->addStorageClass(storage_class | sc->stc);
        tret = tret->addMod(type->mod);
    }
    tf->next = tret;
    if (!originalType)
        originalType = type->syntaxCopy();
    type = type->semantic(loc, sc);

    if (ad && ad->isStructDeclaration())
        ((TypeFunction *)type)->isref = 1;

    FuncDeclaration::semantic(sc);

    sc->pop();

    /* See if it's the default constructor
     * But, template constructor should not become a default constructor.
     */
    if (ad && tf->varargs == 0 && Parameter::dim(tf->parameters) == 0
        && (!this->parent->isTemplateInstance() || this->parent->isTemplateMixin()))
    {
        StructDeclaration *sd = ad->isStructDeclaration();
        if (sd)
        {
            if (fbody || !(storage_class & STCdisable))
            {   error("default constructor for structs only allowed with @disable and no body");
                storage_class |= STCdisable;
                fbody = NULL;
            }
            sd->noDefaultCtor = TRUE;
        }
        else
        {
            ad->defaultCtor = this;
        }
    }
}

const char *CtorDeclaration::kind()
{
    return "constructor";
}

char *CtorDeclaration::toChars()
{
    return (char *)"this";
}

int CtorDeclaration::isVirtual()
{
    return FALSE;
}

int CtorDeclaration::addPreInvariant()
{
    return FALSE;
}

int CtorDeclaration::addPostInvariant()
{
    return (isThis() && vthis && global.params.useInvariants);
}


/********************************* PostBlitDeclaration ****************************/

#if DMDV2
PostBlitDeclaration::PostBlitDeclaration(Loc loc, Loc endloc, StorageClass stc, Identifier *id)
    : FuncDeclaration(loc, endloc, id, stc, NULL)
{
}

Dsymbol *PostBlitDeclaration::syntaxCopy(Dsymbol *s)
{
    assert(!s);
    PostBlitDeclaration *dd = new PostBlitDeclaration(loc, endloc, storage_class, ident);
    return FuncDeclaration::syntaxCopy(dd);
}


void PostBlitDeclaration::semantic(Scope *sc)
{
    //printf("PostBlitDeclaration::semantic() %s\n", toChars());
    //printf("ident: %s, %s, %p, %p\n", ident->toChars(), Id::dtor->toChars(), ident, Id::dtor);
    //printf("stc = x%llx\n", sc->stc);
    if (scope)
    {   sc = scope;
        scope = NULL;
    }
    parent = sc->parent;
    Dsymbol *parent = toParent();
    StructDeclaration *ad = parent->isStructDeclaration();
    if (!ad)
    {
        error("post blits are only for struct/union definitions, not %s %s", parent->kind(), parent->toChars());
    }
    else if (ident == Id::_postblit && semanticRun < PASSsemantic)
        ad->postblits.push(this);

    if (!type)
        type = new TypeFunction(NULL, Type::tvoid, FALSE, LINKd, storage_class);

    sc = sc->push();
    sc->stc &= ~STCstatic;              // not static
    sc->linkage = LINKd;

    FuncDeclaration::semantic(sc);

    sc->pop();
}

int PostBlitDeclaration::overloadInsert(Dsymbol *s)
{
    return FALSE;       // cannot overload postblits
}

int PostBlitDeclaration::addPreInvariant()
{
    return FALSE;
}

int PostBlitDeclaration::addPostInvariant()
{
    return (isThis() && vthis && global.params.useInvariants);
}

int PostBlitDeclaration::isVirtual()
{
    return FALSE;
}

void PostBlitDeclaration::toCBuffer(OutBuffer *buf, HdrGenState *hgs)
{
    buf->writestring("this(this)");
    bodyToCBuffer(buf, hgs);
}
#endif

/********************************* DtorDeclaration ****************************/

DtorDeclaration::DtorDeclaration(Loc loc, Loc endloc)
    : FuncDeclaration(loc, endloc, Id::dtor, STCundefined, NULL)
{
}

DtorDeclaration::DtorDeclaration(Loc loc, Loc endloc, Identifier *id)
    : FuncDeclaration(loc, endloc, id, STCundefined, NULL)
{
}

Dsymbol *DtorDeclaration::syntaxCopy(Dsymbol *s)
{
    assert(!s);
    DtorDeclaration *dd = new DtorDeclaration(loc, endloc, ident);
    return FuncDeclaration::syntaxCopy(dd);
}


void DtorDeclaration::semantic(Scope *sc)
{
    //printf("DtorDeclaration::semantic() %s\n", toChars());
    //printf("ident: %s, %s, %p, %p\n", ident->toChars(), Id::dtor->toChars(), ident, Id::dtor);
    if (scope)
    {   sc = scope;
        scope = NULL;
    }
    parent = sc->parent;
    Dsymbol *parent = toParent();
    AggregateDeclaration *ad = parent->isAggregateDeclaration();
    if (!ad)
    {
        error("destructors are only for class/struct/union definitions, not %s %s", parent->kind(), parent->toChars());
    }
    else if (ident == Id::dtor && semanticRun < PASSsemantic)
        ad->dtors.push(this);

    if (!type)
        type = new TypeFunction(NULL, Type::tvoid, FALSE, LINKd);

    sc = sc->push();
    sc->stc &= ~STCstatic;              // not a static destructor
    sc->linkage = LINKd;

    FuncDeclaration::semantic(sc);

    sc->pop();
}

int DtorDeclaration::overloadInsert(Dsymbol *s)
{
    return FALSE;       // cannot overload destructors
}

int DtorDeclaration::addPreInvariant()
{
    return (isThis() && vthis && global.params.useInvariants);
}

int DtorDeclaration::addPostInvariant()
{
    return FALSE;
}

const char *DtorDeclaration::kind()
{
    return "destructor";
}

char *DtorDeclaration::toChars()
{
    return (char *)"~this";
}

int DtorDeclaration::isVirtual()
{
    // FALSE so that dtor's don't get put into the vtbl[]
    return FALSE;
}

void DtorDeclaration::toCBuffer(OutBuffer *buf, HdrGenState *hgs)
{
    buf->writestring("~this()");
    bodyToCBuffer(buf, hgs);
}

/********************************* StaticCtorDeclaration ****************************/

StaticCtorDeclaration::StaticCtorDeclaration(Loc loc, Loc endloc)
    : FuncDeclaration(loc, endloc,
      Identifier::generateId("_staticCtor"), STCstatic, NULL)
{
}

StaticCtorDeclaration::StaticCtorDeclaration(Loc loc, Loc endloc, const char *name)
    : FuncDeclaration(loc, endloc,
      Identifier::generateId(name), STCstatic, NULL)
{
}

Dsymbol *StaticCtorDeclaration::syntaxCopy(Dsymbol *s)
{
    assert(!s);
    StaticCtorDeclaration *scd = new StaticCtorDeclaration(loc, endloc);
    return FuncDeclaration::syntaxCopy(scd);
}


void StaticCtorDeclaration::semantic(Scope *sc)
{
    //printf("StaticCtorDeclaration::semantic()\n");

    if (scope)
    {   sc = scope;
        scope = NULL;
    }

    if (!type)
        type = new TypeFunction(NULL, Type::tvoid, FALSE, LINKd);

    /* If the static ctor appears within a template instantiation,
     * it could get called multiple times by the module constructors
     * for different modules. Thus, protect it with a gate.
     */
    if (inTemplateInstance() && semanticRun < PASSsemantic)
    {
        /* Add this prefix to the function:
         *      static int gate;
         *      if (++gate != 1) return;
         * Note that this is not thread safe; should not have threads
         * during static construction.
         */
        Identifier *id = Lexer::idPool("__gate");
        VarDeclaration *v = new VarDeclaration(0, Type::tint32, id, NULL);
        v->storage_class = isSharedStaticCtorDeclaration() ? STCstatic : STCtls;
        Statements *sa = new Statements();
        Statement *s = new ExpStatement(0, v);
        sa->push(s);
        Expression *e = new IdentifierExp(0, id);
        e = new AddAssignExp(0, e, new IntegerExp(1));
        e = new EqualExp(TOKnotequal, 0, e, new IntegerExp(1));
        s = new IfStatement(0, NULL, e, new ReturnStatement(0, NULL), NULL);
        sa->push(s);
        if (fbody)
            sa->push(fbody);
        fbody = new CompoundStatement(0, sa);
    }

    FuncDeclaration::semantic(sc);

    // We're going to need ModuleInfo
    Module *m = getModule();
    if (!m)
        m = sc->module;
    if (m)
    {   m->needmoduleinfo = 1;
        //printf("module1 %s needs moduleinfo\n", m->toChars());
    }
}

AggregateDeclaration *StaticCtorDeclaration::isThis()
{
    return NULL;
}

int StaticCtorDeclaration::isVirtual()
{
    return FALSE;
}

bool StaticCtorDeclaration::hasStaticCtorOrDtor()
{
    return TRUE;
}

int StaticCtorDeclaration::addPreInvariant()
{
    return FALSE;
}

int StaticCtorDeclaration::addPostInvariant()
{
    return FALSE;
}

void StaticCtorDeclaration::toCBuffer(OutBuffer *buf, HdrGenState *hgs)
{
    if (hgs->hdrgen && !hgs->tpltMember)
    {
        buf->writestring("static this();");
        buf->writenl();
        return;
    }
    buf->writestring("static this()");
    bodyToCBuffer(buf, hgs);
}

/********************************* SharedStaticCtorDeclaration ****************************/

SharedStaticCtorDeclaration::SharedStaticCtorDeclaration(Loc loc, Loc endloc)
    : StaticCtorDeclaration(loc, endloc, "_sharedStaticCtor")
{
}

Dsymbol *SharedStaticCtorDeclaration::syntaxCopy(Dsymbol *s)
{
    assert(!s);
    SharedStaticCtorDeclaration *scd = new SharedStaticCtorDeclaration(loc, endloc);
    return FuncDeclaration::syntaxCopy(scd);
}

void SharedStaticCtorDeclaration::toCBuffer(OutBuffer *buf, HdrGenState *hgs)
{
    buf->writestring("shared ");
    StaticCtorDeclaration::toCBuffer(buf, hgs);
}

/********************************* StaticDtorDeclaration ****************************/

StaticDtorDeclaration::StaticDtorDeclaration(Loc loc, Loc endloc)
    : FuncDeclaration(loc, endloc,
      Identifier::generateId("_staticDtor"), STCstatic, NULL)
{
    vgate = NULL;
}

StaticDtorDeclaration::StaticDtorDeclaration(Loc loc, Loc endloc, const char *name)
    : FuncDeclaration(loc, endloc,
      Identifier::generateId(name), STCstatic, NULL)
{
    vgate = NULL;
}

Dsymbol *StaticDtorDeclaration::syntaxCopy(Dsymbol *s)
{
    assert(!s);
    StaticDtorDeclaration *sdd = new StaticDtorDeclaration(loc, endloc);
    return FuncDeclaration::syntaxCopy(sdd);
}


void StaticDtorDeclaration::semantic(Scope *sc)
{
    if (scope)
    {   sc = scope;
        scope = NULL;
    }

    ClassDeclaration *cd = sc->scopesym->isClassDeclaration();

    if (!type)
        type = new TypeFunction(NULL, Type::tvoid, FALSE, LINKd);

    /* If the static ctor appears within a template instantiation,
     * it could get called multiple times by the module constructors
     * for different modules. Thus, protect it with a gate.
     */
    if (inTemplateInstance() && semanticRun < PASSsemantic)
    {
        /* Add this prefix to the function:
         *      static int gate;
         *      if (--gate != 0) return;
         * Increment gate during constructor execution.
         * Note that this is not thread safe; should not have threads
         * during static destruction.
         */
        Identifier *id = Lexer::idPool("__gate");
        VarDeclaration *v = new VarDeclaration(0, Type::tint32, id, NULL);
        v->storage_class = isSharedStaticDtorDeclaration() ? STCstatic : STCtls;
        Statements *sa = new Statements();
        Statement *s = new ExpStatement(0, v);
        sa->push(s);
        Expression *e = new IdentifierExp(0, id);
        e = new AddAssignExp(0, e, new IntegerExp(-1));
        e = new EqualExp(TOKnotequal, 0, e, new IntegerExp(0));
        s = new IfStatement(0, NULL, e, new ReturnStatement(0, NULL), NULL);
        sa->push(s);
        if (fbody)
            sa->push(fbody);
        fbody = new CompoundStatement(0, sa);
        vgate = v;
    }

    FuncDeclaration::semantic(sc);

    // We're going to need ModuleInfo
    Module *m = getModule();
    if (!m)
        m = sc->module;
    if (m)
    {   m->needmoduleinfo = 1;
        //printf("module2 %s needs moduleinfo\n", m->toChars());
    }
}

AggregateDeclaration *StaticDtorDeclaration::isThis()
{
    return NULL;
}

int StaticDtorDeclaration::isVirtual()
{
    return FALSE;
}

bool StaticDtorDeclaration::hasStaticCtorOrDtor()
{
    return TRUE;
}

int StaticDtorDeclaration::addPreInvariant()
{
    return FALSE;
}

int StaticDtorDeclaration::addPostInvariant()
{
    return FALSE;
}

void StaticDtorDeclaration::toCBuffer(OutBuffer *buf, HdrGenState *hgs)
{
    if (hgs->hdrgen)
        return;
    buf->writestring("static ~this()");
    bodyToCBuffer(buf, hgs);
}

/********************************* SharedStaticDtorDeclaration ****************************/

SharedStaticDtorDeclaration::SharedStaticDtorDeclaration(Loc loc, Loc endloc)
    : StaticDtorDeclaration(loc, endloc, "_sharedStaticDtor")
{
}

Dsymbol *SharedStaticDtorDeclaration::syntaxCopy(Dsymbol *s)
{
    assert(!s);
    SharedStaticDtorDeclaration *sdd = new SharedStaticDtorDeclaration(loc, endloc);
    return FuncDeclaration::syntaxCopy(sdd);
}

void SharedStaticDtorDeclaration::toCBuffer(OutBuffer *buf, HdrGenState *hgs)
{
    if (!hgs->hdrgen)
    {
        buf->writestring("shared ");
        StaticDtorDeclaration::toCBuffer(buf, hgs);
    }
}


/********************************* InvariantDeclaration ****************************/

InvariantDeclaration::InvariantDeclaration(Loc loc, Loc endloc)
    : FuncDeclaration(loc, endloc, Id::classInvariant, STCundefined, NULL)
{
}

Dsymbol *InvariantDeclaration::syntaxCopy(Dsymbol *s)
{
    InvariantDeclaration *id;

    assert(!s);
    id = new InvariantDeclaration(loc, endloc);
    FuncDeclaration::syntaxCopy(id);
    return id;
}


void InvariantDeclaration::semantic(Scope *sc)
{
    if (scope)
    {   sc = scope;
        scope = NULL;
    }
    parent = sc->parent;
    Dsymbol *parent = toParent();
    AggregateDeclaration *ad = parent->isAggregateDeclaration();
    if (!ad)
    {
        error("invariants are only for struct/union/class definitions");
        return;
    }
    else if (ad->inv && ad->inv != this && semanticRun < PASSsemantic)
    {
        error("more than one invariant for %s", ad->toChars());
    }
    ad->inv = this;
    if (!type)
        type = new TypeFunction(NULL, Type::tvoid, FALSE, LINKd);

    sc = sc->push();
    sc->stc &= ~STCstatic;              // not a static invariant
    sc->stc |= STCconst;                // invariant() is always const
    sc->flags = (sc->flags & ~SCOPEcontract) | SCOPEinvariant;
    sc->linkage = LINKd;

    FuncDeclaration::semantic(sc);

    sc->pop();
}

int InvariantDeclaration::isVirtual()
{
    return FALSE;
}

int InvariantDeclaration::addPreInvariant()
{
    return FALSE;
}

int InvariantDeclaration::addPostInvariant()
{
    return FALSE;
}

void InvariantDeclaration::toCBuffer(OutBuffer *buf, HdrGenState *hgs)
{
    if (hgs->hdrgen)
        return;
    buf->writestring("invariant");
    bodyToCBuffer(buf, hgs);
}


/********************************* UnitTestDeclaration ****************************/

/*******************************
 * Generate unique unittest function Id so we can have multiple
 * instances per module.
 */

#if __DMC__ || _MSC_VER
#define snprintf _snprintf
#endif
static Identifier *unitTestId(Loc loc)
{
    char name[24];
    snprintf(name, 24, "__unittestL%u_", loc.linnum);
    return Lexer::uniqueId(name);
}
#if __DMC__ || _MSC_VER
#undef snprintf
#endif

UnitTestDeclaration::UnitTestDeclaration(Loc loc, Loc endloc)
    : FuncDeclaration(loc, endloc, unitTestId(loc), STCundefined, NULL)
{
}

Dsymbol *UnitTestDeclaration::syntaxCopy(Dsymbol *s)
{
    UnitTestDeclaration *utd;

    assert(!s);
    utd = new UnitTestDeclaration(loc, endloc);
    return FuncDeclaration::syntaxCopy(utd);
}


void UnitTestDeclaration::semantic(Scope *sc)
{
    if (scope)
    {   sc = scope;
        scope = NULL;
    }

    if (global.params.useUnitTests)
    {
        if (!type)
            type = new TypeFunction(NULL, Type::tvoid, FALSE, LINKd);
        Scope *sc2 = sc->push();
        // It makes no sense for unit tests to be pure or nothrow.
        sc2->stc &= ~(STCnothrow | STCpure);
        sc2->linkage = LINKd;
        FuncDeclaration::semantic(sc2);
        sc2->pop();
    }

#if 0
    // We're going to need ModuleInfo even if the unit tests are not
    // compiled in, because other modules may import this module and refer
    // to this ModuleInfo.
    // (This doesn't make sense to me?)
    Module *m = getModule();
    if (!m)
        m = sc->module;
    if (m)
    {
        //printf("module3 %s needs moduleinfo\n", m->toChars());
        m->needmoduleinfo = 1;
    }
#endif
}

AggregateDeclaration *UnitTestDeclaration::isThis()
{
    return NULL;
}

int UnitTestDeclaration::isVirtual()
{
    return FALSE;
}

int UnitTestDeclaration::addPreInvariant()
{
    return FALSE;
}

int UnitTestDeclaration::addPostInvariant()
{
    return FALSE;
}

void UnitTestDeclaration::toCBuffer(OutBuffer *buf, HdrGenState *hgs)
{
    if (hgs->hdrgen)
        return;
    buf->writestring("unittest");
    bodyToCBuffer(buf, hgs);
}

/********************************* NewDeclaration ****************************/

NewDeclaration::NewDeclaration(Loc loc, Loc endloc, Parameters *arguments, int varargs)
    : FuncDeclaration(loc, endloc, Id::classNew, STCstatic, NULL)
{
    this->arguments = arguments;
    this->varargs = varargs;
}

Dsymbol *NewDeclaration::syntaxCopy(Dsymbol *s)
{
    NewDeclaration *f;

    f = new NewDeclaration(loc, endloc, NULL, varargs);

    FuncDeclaration::syntaxCopy(f);

    f->arguments = Parameter::arraySyntaxCopy(arguments);

    return f;
}


void NewDeclaration::semantic(Scope *sc)
{
    //printf("NewDeclaration::semantic()\n");

    if (scope)
    {   sc = scope;
        scope = NULL;
    }

    parent = sc->parent;
    Dsymbol *parent = toParent();
    ClassDeclaration *cd = parent->isClassDeclaration();
    if (!cd && !parent->isStructDeclaration())
    {
        error("new allocators only are for class or struct definitions");
    }
    Type *tret = Type::tvoid->pointerTo();
    if (!type)
        type = new TypeFunction(arguments, tret, varargs, LINKd);

    type = type->semantic(loc, sc);
    assert(type->ty == Tfunction);

    // Check that there is at least one argument of type size_t
    TypeFunction *tf = (TypeFunction *)type;
    if (Parameter::dim(tf->parameters) < 1)
    {
        error("at least one argument of type size_t expected");
    }
    else
    {
        Parameter *a = Parameter::getNth(tf->parameters, 0);
        if (!a->type->equals(Type::tsize_t))
            error("first argument must be type size_t, not %s", a->type->toChars());
    }

    FuncDeclaration::semantic(sc);
}

const char *NewDeclaration::kind()
{
    return "allocator";
}

int NewDeclaration::isVirtual()
{
    return FALSE;
}

int NewDeclaration::addPreInvariant()
{
    return FALSE;
}

int NewDeclaration::addPostInvariant()
{
    return FALSE;
}

void NewDeclaration::toCBuffer(OutBuffer *buf, HdrGenState *hgs)
{
    buf->writestring("new");
    Parameter::argsToCBuffer(buf, hgs, arguments, varargs);
    bodyToCBuffer(buf, hgs);
}


/********************************* DeleteDeclaration ****************************/

DeleteDeclaration::DeleteDeclaration(Loc loc, Loc endloc, Parameters *arguments)
    : FuncDeclaration(loc, endloc, Id::classDelete, STCstatic, NULL)
{
    this->arguments = arguments;
}

Dsymbol *DeleteDeclaration::syntaxCopy(Dsymbol *s)
{
    DeleteDeclaration *f;

    f = new DeleteDeclaration(loc, endloc, NULL);

    FuncDeclaration::syntaxCopy(f);

    f->arguments = Parameter::arraySyntaxCopy(arguments);

    return f;
}


void DeleteDeclaration::semantic(Scope *sc)
{
    //printf("DeleteDeclaration::semantic()\n");

    if (scope)
    {   sc = scope;
        scope = NULL;
    }

    parent = sc->parent;
    Dsymbol *parent = toParent();
    ClassDeclaration *cd = parent->isClassDeclaration();
    if (!cd && !parent->isStructDeclaration())
    {
        error("new allocators only are for class or struct definitions");
    }
    if (!type)
        type = new TypeFunction(arguments, Type::tvoid, 0, LINKd);

    type = type->semantic(loc, sc);
    assert(type->ty == Tfunction);

    // Check that there is only one argument of type void*
    TypeFunction *tf = (TypeFunction *)type;
    if (Parameter::dim(tf->parameters) != 1)
    {
        error("one argument of type void* expected");
    }
    else
    {
        Parameter *a = Parameter::getNth(tf->parameters, 0);
        if (!a->type->equals(Type::tvoid->pointerTo()))
            error("one argument of type void* expected, not %s", a->type->toChars());
    }

    FuncDeclaration::semantic(sc);
}

const char *DeleteDeclaration::kind()
{
    return "deallocator";
}

int DeleteDeclaration::isDelete()
{
    return TRUE;
}

int DeleteDeclaration::isVirtual()
{
    return FALSE;
}

int DeleteDeclaration::addPreInvariant()
{
    return FALSE;
}

int DeleteDeclaration::addPostInvariant()
{
    return FALSE;
}

void DeleteDeclaration::toCBuffer(OutBuffer *buf, HdrGenState *hgs)
{
    buf->writestring("delete");
    Parameter::argsToCBuffer(buf, hgs, arguments, 0);
    bodyToCBuffer(buf, hgs);
}



<|MERGE_RESOLUTION|>--- conflicted
+++ resolved
@@ -1500,13 +1500,8 @@
                     else
                         p = v_arguments;            // last parameter is _arguments[]
                     if (global.params.is64bit && global.params.isWindows)
-<<<<<<< HEAD
-                    {   offset += PTRSIZE;
+                    {   offset += Target::ptrsize;
                     if (p->storage_class & STClazy || p->type->size() > 8)
-=======
-                    {   offset += Target::ptrsize;
-                    if (p->storage_class & STClazy)
->>>>>>> 1cf47bec
                         {
                             /* Necessary to offset the extra level of indirection the Win64
                              * ABI demands
